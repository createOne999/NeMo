# Copyright (c) 2023, NVIDIA CORPORATION.  All rights reserved.
#
# Licensed under the Apache License, Version 2.0 (the "License");
# you may not use this file except in compliance with the License.
# You may obtain a copy of the License at
#
#     http://www.apache.org/licenses/LICENSE-2.0
#
# Unless required by applicable law or agreed to in writing, software
# distributed under the License is distributed on an "AS IS" BASIS,
# WITHOUT WARRANTIES OR CONDITIONS OF ANY KIND, either express or implied.
# See the License for the specific language governing permissions and
# limitations under the License.

import json
from dataclasses import dataclass, field
from pathlib import Path
from typing import Dict, List, Union

import soundfile as sf
import torch
from tqdm.auto import tqdm
<<<<<<< HEAD
import utils.constants as constants

from nemo.utils import logging
from utils.tokenization.token_based import TokenBasedAligner
=======
from utils.constants import BLANK_ID, BLANK_TOKEN, SPACE_TOKEN, V_NEGATIVE_NUM
>>>>>>> 8859012c
from utils.tokenization.char_based import CharBasedAligner
from utils.tokenization.token_based import TokenBasedAligner
from utils.units import Batch

from nemo.utils import logging


def is_entry_in_any_lines(manifest_filepath, entry):
    """
    Returns True if entry is a key in any of the JSON lines in manifest_filepath
    """

    entry_in_manifest = False

    with open(manifest_filepath, 'r') as f:
        for line in f:
            data = json.loads(line)

            if entry in data:
                entry_in_manifest = True

    return entry_in_manifest


def is_entry_in_all_lines(manifest_filepath, entry):
    """
    Returns True is entry is a key in all of the JSON lines in manifest_filepath.
    """
    with open(manifest_filepath, 'r') as f:
        for line in f:
            data = json.loads(line)

            if entry not in data:
                return False

    return True


def create_utt_batch(
    manifest_lines_batch,
    model,
    separator,
    align_using_text,
    align_using_pred_text,
    audio_filepath_parts_in_utt_id,
    output_timestep_duration,
    simulate_cache_aware_streaming=False,
    use_buffered_chunked_streaming=False,
    buffered_chunk_params={},
    normalizer = None, normalization_params = {},
):
    """
    Returns:
        log_probs, y, T, U (y and U are s.t. every other token is a blank) - these are the tensors we will need
            during Viterbi decoding.
        utt_obj_batch: a list of Utterance objects for every utterance in the batch.
        output_timestep_duration: a float indicating the duration of a single output timestep from
            the ASR Model.
    """

    batch = Batch.get_batch(manifest_lines_batch)

    if not use_buffered_chunked_streaming:
        if not simulate_cache_aware_streaming:
            with torch.no_grad():
                hypotheses = model.transcribe(batch.audio_filepaths, return_hypotheses=True, batch_size=batch.B)
        else:
            with torch.no_grad():
                hypotheses = model.transcribe_simulate_cache_aware_streaming(
                    batch.audio_filepaths, return_hypotheses=True, batch_size=batch.B
                )

        # if hypotheses form a tuple (from Hybrid model), extract just "best" hypothesis
        if type(hypotheses) == tuple and len(hypotheses) == 2:
            hypotheses = hypotheses[0]

        for hypothesis in hypotheses:
            batch.log_probs_list.append(hypothesis.y_sequence)
            batch.T_list.append(hypothesis.y_sequence.shape[0])
            batch.pred_texts.append(hypothesis.text)
    else:
        delay = buffered_chunk_params["delay"]
        model_stride_in_secs = buffered_chunk_params["model_stride_in_secs"]
        tokens_per_chunk = buffered_chunk_params["tokens_per_chunk"]
        for l in tqdm(batch.audio_filepaths, desc="Sample:"):
            model.reset()
            model.read_audio_file(l, delay, model_stride_in_secs)
            hyp, logits = model.transcribe(tokens_per_chunk, delay, keep_logits=True)
            batch.log_probs_list.append(logits)
            batch.T_list.append(logits.shape[0])
            batch.pred_texts.append(hyp)

    # we loop over every line in the manifest that is in our current batch,
    # and record the y (list of tokens, including blanks), U (list of lengths of y) and
    # token_info_batch, word_info_batch, segment_info_batch

    batch.set_utterances(
        audio_filepath_parts_in_utt_id=audio_filepath_parts_in_utt_id, align_using_text=align_using_text
    )

    if hasattr(model, 'tokenizer'):
        if hasattr(model, 'blank_id'):
            constants.BLANK_ID = model.blank_id
        else:
            constants.BLANK_ID = len(model.tokenizer.vocab)

        aligner = TokenBasedAligner(tokenizer=model.tokenizer)
        V = len(model.tokenizer.vocab) + 1

    elif hasattr(model.decoder, "vocabulary"):  # i.e. tokenization is simply character-based
        constants.BLANK_ID = len(model.decoder.vocabulary)  # TODO: check this is correct
        constants.SPACE_ID = model.decoder.vocabulary.index(" ")
        aligner = CharBasedAligner(vocabulary=model.decoder.vocabulary)
        V = len(model.decoder.vocabulary) + 1

    else:
        raise RuntimeError("Cannot get tokens of this model.")

    for utt, T in zip(batch.utterances, batch.T_list):
        if align_using_text:
            if normalizer is not None:
                utt.text.text = normalizer.normalize(text = utt.text.text, pred_text = utt.pred_text.text, **normalization_params)
            aligner.align(utt.text, T, separator=separator)
        if align_using_pred_text:
            aligner.align(utt.pred_text, T)

    batch.to_tensor(V=V)

    # calculate output_timestep_duration if it is None
    if output_timestep_duration is None:
        if not 'window_stride' in model.cfg.preprocessor:
            raise ValueError(
                "Don't have attribute 'window_stride' in 'model.cfg.preprocessor' => cannot calculate "
                " model_downsample_factor => stopping process"
            )

        if not 'sample_rate' in model.cfg.preprocessor:
            raise ValueError(
                "Don't have attribute 'sample_rate' in 'model.cfg.preprocessor' => cannot calculate start "
                " and end time of segments => stopping process"
            )

        with sf.SoundFile(batch.audio_filepaths[0]) as f:
            audio_dur = f.frames / f.samplerate
        n_input_frames = audio_dur / model.cfg.preprocessor.window_stride
        model_downsample_factor = round(n_input_frames / int(batch.T[0]))

        output_timestep_duration = (
            model.preprocessor.featurizer.hop_length * model_downsample_factor / model.cfg.preprocessor.sample_rate
        )

        logging.info(
            f"Calculated that the model downsample factor is {model_downsample_factor}"
            f" and therefore the ASR model output timestep duration is {output_timestep_duration}"
            " -- will use this for all batches"
        )

        batch.output_timestep_duration = output_timestep_duration

    return batch<|MERGE_RESOLUTION|>--- conflicted
+++ resolved
@@ -20,14 +20,7 @@
 import soundfile as sf
 import torch
 from tqdm.auto import tqdm
-<<<<<<< HEAD
 import utils.constants as constants
-
-from nemo.utils import logging
-from utils.tokenization.token_based import TokenBasedAligner
-=======
-from utils.constants import BLANK_ID, BLANK_TOKEN, SPACE_TOKEN, V_NEGATIVE_NUM
->>>>>>> 8859012c
 from utils.tokenization.char_based import CharBasedAligner
 from utils.tokenization.token_based import TokenBasedAligner
 from utils.units import Batch
