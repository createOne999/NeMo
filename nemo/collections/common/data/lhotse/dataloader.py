--- conflicted
+++ resolved
@@ -19,7 +19,6 @@
 from typing import Any, Optional, Sequence
 
 import numpy as np
-import omegaconf
 import torch
 from lhotse import CutSet, RecordingSet
 from lhotse.cut import Cut
@@ -190,11 +189,6 @@
     # The default settings are:
     # * use iterable dataset for tarred audio data.
     # * use iterable dataset for any text data.
-<<<<<<< HEAD
-    # * use map dataset for non-tarred audio data (we might change this in the future).
-    force_map_dataset: bool = False
-    force_iterable_dataset: bool = False
-=======
     # * use map dataset for non-tarred audio data (we might change this in the future)
     force_map_dataset: bool = False
     force_iterable_dataset: bool = False
@@ -206,7 +200,6 @@
     ), "Conflicting options: force_map_dataset=True and force_iterable_dataset=True"
     use_iterable_dataset = (use_iterable_dataset or config.force_iterable_dataset) and not config.force_map_dataset
     return use_iterable_dataset
->>>>>>> 9abd81be
 
 
 def get_lhotse_dataloader_from_config(
@@ -447,10 +440,7 @@
     # 1. Load a manifest as a Lhotse CutSet.
     cuts, use_iterable_dataset = read_cutset_from_config(config)
     use_iterable_dataset = determine_use_iterable_dataset(use_iterable_dataset, config)
-<<<<<<< HEAD
-
-=======
->>>>>>> 9abd81be
+
     # Apply channel selector
     if config.channel_selector is not None:
         logging.info('Using channel selector %s.', config.channel_selector)
@@ -468,10 +458,7 @@
             "(enabled via use_multimodal_dataloading)"
         )
 
-<<<<<<< HEAD
     if tokenizer is not None and config.pretokenize:
-=======
->>>>>>> 9abd81be
         if not use_iterable_dataset:
             logging.warning(
                 "You are using a non-tarred dataset and requested tokenization during data sampling (pretokenize=True). "
@@ -562,10 +549,7 @@
             duration_bins=determine_bucket_duration_bins(config),
             num_cuts_for_bins_estimate=config.num_cuts_for_bins_estimate,
             buffer_size=config.bucket_buffer_size,
-<<<<<<< HEAD
             concurrent=config.concurrent_bucketing,
-=======
->>>>>>> 9abd81be
             rank=0 if use_iterable_dataset else global_rank,
             world_size=1 if use_iterable_dataset else world_size,
         )
@@ -616,35 +600,7 @@
             )
         )
 
-<<<<<<< HEAD
     return sampler, use_iterable_dataset
-=======
-    # 4. Creating dataloader.
-    if use_iterable_dataset and not config.tarred_random_access:
-        # Wrapper here is necessary when using NeMo tarred data or Lhotse Shar data,
-        # because then I/O happens upon sampler iteration. Normally, the sampler resides
-        # in the training loop process, but when we use iterable dataset, we can move it to
-        # the dataloading worker process.
-        # We use lhotse's own worker_init_fn which leverages information such as rank, world_size,
-        # worker_id, etc. to set a different random seed for each (node, worker) combination.
-        # This together with infinite datasets removes the need to split data across nodes/workers.
-        dloader_kwargs = dict(
-            dataset=IterableDatasetWrapper(dataset=dataset, sampler=sampler),
-            worker_init_fn=make_worker_init_fn(rank=global_rank, world_size=world_size, seed=seed),
-            persistent_workers=config.num_workers > 0,  # helps Lhotse Shar maintain shuffling state
-        )
-    else:
-        # For non-tarred data, the sampler resides in the training loop process and
-        # reads only light-weight JSON objects; it samples mini-batches and passes
-        # the meta-data to Dataset, which performs the actual I/O inside its __getitem__ method.
-        dloader_kwargs = dict(dataset=dataset, sampler=sampler)
-    dloader = torch.utils.data.DataLoader(
-        **dloader_kwargs,
-        batch_size=None,
-        num_workers=config.num_workers,
-        pin_memory=config.pin_memory,
-    )
->>>>>>> 9abd81be
 
 
 def determine_sampling_constraint(bucket_duration_bins, config):
@@ -786,58 +742,6 @@
 # to support pickling lambdas if its ever truly necessary.
 
 
-<<<<<<< HEAD
-=======
-class DurationFilter:
-    """Callable, returns ``True`` if a cut's duration is in range [d_min, d_max] and ``False`` otherwise."""
-
-    def __init__(self, d_min: float, d_max: float) -> None:
-        self.d_min = d_min if d_min is not None else -1.0
-        self.d_max = d_max if d_max is not None else float("inf")
-
-    def __call__(self, example) -> bool:
-        if isinstance(example, Cut):
-            return self.d_min <= example.duration <= self.d_max
-        else:
-            return True  # does not apply to text etc.
-
-
-class TokenPerSecondFilter:
-    """
-    Callable, returns ``True`` if a cut's num_tokens (sum of len(tokens) for each supervision)
-    is in range [tps_min, tps_max] and ``False`` otherwise.
-    """
-
-    def __init__(self, tps_min: float, tps_max: float) -> None:
-        assert tps_min <= tps_max
-        self.tps_min = tps_min
-        self.tps_max = tps_max
-        self.enabled = tps_min > 0 or tps_max < float("inf")
-
-    def __call__(self, example) -> bool:
-        if not isinstance(example, Cut) or not self.enabled:
-            return True  # pass-through for non-audio examples.
-        tps = _measure_tps(example)
-        return self.tps_min <= tps <= self.tps_max
-
-
-def _measure_tokens(cut: Cut) -> int:
-    if hasattr(cut, "tokenized_prompted_transcript"):
-        return len(cut.tokenized_prompted_transcript)  # tokenized with prompt formatter
-    supervisions_with_tokens = [s for s in cut.supervisions if hasattr(s, "tokens")]
-    assert len(supervisions_with_tokens) > 0, (
-        "Cannot measure tokens-per-second with untokenized supervisions. "
-        "Did you forget to provide the tokenizer argument to get_lhotse_dataloader_from_config() method?"
-    )
-    return sum(len(s.tokens) for s in supervisions_with_tokens)
-
-
-def _measure_tps(cut: Cut) -> float:
-    num_tokens = _measure_tokens(cut)
-    return num_tokens / cut.duration
-
-
->>>>>>> 9abd81be
 def _normalize_loudness(cuts: CutSet, db_norm: float) -> CutSet:
     return cuts.normalize_loudness(target=db_norm, mix_first=False)
 
