--- conflicted
+++ resolved
@@ -349,11 +349,7 @@
         target = target.cpu()
         target.save_pretrained(output_path)
         try:
-<<<<<<< HEAD
-            self.tokenizer.save_pretrained(output_path)
-=======
             self.tokenizer.tokenizer.save_pretrained(output_path)
->>>>>>> 8fe6533f
         except Exception:
             logging.warning("Failed to save tokenizer")
 
@@ -379,13 +375,8 @@
         )
 
     @property
-<<<<<<< HEAD
-    def tokenizer(self):
-        return io.load_context(str(self), subpath="model").tokenizer.tokenizer
-=======
     def tokenizer(self) -> "TokenizerSpec":
         return io.load_context(str(self), subpath="model").tokenizer
->>>>>>> 8fe6533f
 
     @property
     def config(self) -> "HFLlamaConfig":
