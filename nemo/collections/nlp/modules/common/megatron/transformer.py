# coding=utf-8
# Copyright (c) 2020, NVIDIA CORPORATION.  All rights reserved.
#
# Licensed under the Apache License, Version 2.0 (the "License");
# you may not use this file except in compliance with the License.
# You may obtain a copy of the License at
#
#     http://www.apache.org/licenses/LICENSE-2.0
#
# Unless required by applicable law or agreed to in writing, software
# distributed under the License is distributed on an "AS IS" BASIS,
# WITHOUT WARRANTIES OR CONDITIONS OF ANY KIND, either express or implied.
# See the License for the specific language governing permissions and
# limitations under the License.

"""Transformer."""
from contextlib import nullcontext
from typing import Any, Callable, Optional

import torch
import torch.nn as nn
from einops import rearrange

from nemo.collections.common.parts.adapter_modules import LinearAdapterConfig
from nemo.collections.nlp.modules.common.megatron.adapters.parallel_adapters import (
    AdapterName,
    ParallelLinearAdapterConfig,
    ParallelLinearAdapterWeightTyingConfig,
)
from nemo.collections.nlp.modules.common.megatron.attention import ParallelAttention, ParallelChunkedCrossAttention
from nemo.collections.nlp.modules.common.megatron.fused_bias_dropout_add import (
    bias_dropout_add,
    bias_dropout_add_fused_inference,
    bias_dropout_add_fused_train,
    dropout_add,
)
from nemo.collections.nlp.modules.common.megatron.fused_layer_norm import get_layer_norm
from nemo.collections.nlp.modules.common.megatron.layer_norm_1p import LayerNorm1P, LPLayerNorm
from nemo.collections.nlp.modules.common.megatron.layer_type import LayerType
from nemo.collections.nlp.modules.common.megatron.mlp import ParallelMLP, SwitchMLP
from nemo.collections.nlp.modules.common.megatron.module import MegatronModule
from nemo.collections.nlp.modules.common.megatron.utils import ApexGuardDefaults
from nemo.collections.nlp.parts import utils_funcs
from nemo.core import adapter_mixins
from nemo.utils import logging

try:
    from apex.normalization import MixedFusedRMSNorm
    from apex.transformer.enums import AttnMaskType, AttnType, ModelType

    HAVE_APEX = True

except (ImportError, ModuleNotFoundError):

    HAVE_APEX = False

    # fake missing classes with None attributes
    ModelType = AttnMaskType = AttnType = LayerType = ApexGuardDefaults()

try:
    from megatron.core import ModelParallelConfig, parallel_state, tensor_parallel

    HAVE_MEGATRON_CORE = True

except (ImportError, ModuleNotFoundError):

    ModelParallelConfig = ApexGuardDefaults

    HAVE_MEGATRON_CORE = False

try:
    from transformer_engine.common import recipe
    from transformer_engine.pytorch import TransformerLayer, fp8_autocast
    from transformer_engine.pytorch.distributed import checkpoint as te_checkpoint

    HAVE_TE = True

except:
    HAVE_TE = False

    # fake missing class
    class TransformerLayer(ApexGuardDefaults):
        def __init__(self):
            super().__init__()

            logging.warning(
                "Transformer Engine was not found. transformer_engine.pytorch.transformer.TransformerLayer will not work. Please see the NeMo README for installation instructions: https://github.com/NVIDIA/NeMo#megatron-gpt."
            )


""" We use the following notation throughout this file:
     h: hidden size
     n: number of attention heads
     p: number of model parallel partitions
     np: n/p
     hp: h/p
     hn: h/n
     b: batch size
     s: sequence length
     l: number of layers
    Transformer takes input of size [s, b, h] and returns a
    tensor of the same size. We use the following arguments:
        hyperparameters: transformer hyperparameters
"""


def get_bias_dropout_add(training):
    def _bias_dropout_add(x, bias, residual, prob):
        return bias_dropout_add(x, bias, residual, prob, training)

    return _bias_dropout_add


def get_dropout_add(training):
    def _dropout_add(x, bias, residual, prob):
        assert bias is None
        return dropout_add(x, bias, residual, prob, training)

    return _dropout_add


def remove_bias_from_layernorm(layer):
    for module in layer.modules():
        if hasattr(module, 'bias') and isinstance(module.bias, nn.Parameter):
            module.register_parameter('bias', None)


class ParallelTransformerLayer_(MegatronModule, adapter_mixins.AdapterModuleMixin):
    """A single transformer layer.

    Transformer layer takes input with size [s, b, h] and returns an
    output of the same size.
    """

    def __init__(
        self,
        config: ModelParallelConfig,
        init_method,
        output_layer_init_method,
        layer_number,
        hidden_size,
        ffn_hidden_size,
        num_attention_heads,
        layer_type=LayerType.encoder,
        self_attn_mask_type=AttnMaskType.padding,
        fp32_residual_connection=False,
        precision=16,
        apply_query_key_layer_scaling=False,
        kv_channels=None,
        layernorm_epsilon=1e-5,
        hidden_dropout=0.1,
        persist_layer_norm=False,
<<<<<<< HEAD
        megatron_amp_O2=False,
=======
>>>>>>> 1fede572
        bias_activation_fusion=True,
        bias_dropout_add_fusion=True,
        masked_softmax_fusion=True,
        openai_gelu=False,
        onnx_safe=False,
        attention_dropout=0.1,
        ffn_dropout=0.0,
        activation='gelu',
        megatron_legacy=False,
        bias=True,
        chunk_size=64,
        normalization='layernorm',
        transformer_block_type='pre_ln',
        position_embedding_type='learned_absolute',
        multi_query_attention=False,
        headscale=False,
        activations_checkpoint_granularity=None,
        normalize_attention_scores=True,
        num_moe_experts=1,
        moe_frequency=1,
        moe_dropout=0.0,
        use_flash_attention=False,
    ):
        super(ParallelTransformerLayer_, self).__init__(config=config)

        if kv_channels is None:
            assert (
                hidden_size % num_attention_heads == 0
            ), 'hidden_size must be divisible by num_attention_heads if kv_channels is None'
            kv_channels = hidden_size // num_attention_heads

        self.layer_number = layer_number
        self.layer_type = layer_type
        self.bias = bias
        self.transformer_block_type = transformer_block_type
        self.position_embedding_type = position_embedding_type
<<<<<<< HEAD
        self.param_dtype = utils_funcs.torch_dtype_from_precision(precision, megatron_amp_O2)
=======
>>>>>>> 1fede572

        self.set_accepted_adapter_types(
            [
                LinearAdapterConfig._target_,
                ParallelLinearAdapterConfig._target_,
                ParallelLinearAdapterWeightTyingConfig._target_,
            ]
        )

        if not bias and bias_dropout_add_fusion:
            raise ValueError(
                'bias_dropout_add_fusion=True requires bias=True, found bias=False. Either set both to True or both to False.'
            )

        # the low_precision_layernorm does not require a bias term, whereas layernorm1p from apex
        # does require a bias, so it cannot be used for bias-less low precision LN such as in MPT-7B
        if normalization not in ['layernorm', 'layernorm1p', 'rmsnorm', 'low_precision_layernorm']:
            raise ValueError(f'normalization must be "layernorm", "layernorm1p" or "rmsnorm", found {normalization}')

        if transformer_block_type not in ['pre_ln', 'post_ln', 'normformer']:
            raise ValueError(
                f'transformer_block_type must be either "pre_ln" or "post_ln" or "normformer", found {transformer_block_type}'
            )

        self.fp32_residual_connection = fp32_residual_connection  # if true move residual connections to fp32
        self.hidden_dropout = hidden_dropout
        self.attention_dropout = attention_dropout
        self.bias_dropout_add_fusion = bias_dropout_add_fusion  # if true, enable bias dropout fusion

        # Self attention.
        # retrieval_decoder_after_self_attn skips the self attention
        if self.layer_type != LayerType.retrieval_decoder_after_self_attn:
            # Layernorm on the input data.
            if normalization == 'layernorm':
                self.input_layernorm = get_layer_norm(
                    hidden_size, layernorm_epsilon, persist_layer_norm, config.sequence_parallel
                )
            elif normalization == 'layernorm1p':
                self.input_layernorm = LayerNorm1P(
                    hidden_size, layernorm_epsilon, sequence_parallel_enabled=config.sequence_parallel
                )
            elif normalization == 'low_precision_layernorm':
                self.input_layernorm = LPLayerNorm(hidden_size, layernorm_epsilon)
            else:
                self.input_layernorm = MixedFusedRMSNorm(hidden_size, layernorm_epsilon)
            # for architectures such as MPT, there is no bias term even on the layernorms
            # this code allows us to remove the bias terms from the layernorm module
            # so that we can support MPT. However, certain apex-based LNs don't support
            # removing bias, so we also have to check for that
            if not bias and normalization not in ['layernorm', 'layernorm1p']:
                remove_bias_from_layernorm(self.input_layernorm)

            self.self_attention = ParallelAttention(
                config=config,
                init_method=init_method,
                output_layer_init_method=output_layer_init_method,
                layer_number=layer_number,
                num_attention_heads=num_attention_heads,
                hidden_size=hidden_size,
                attention_type=AttnType.self_attn,
                attn_mask_type=self_attn_mask_type,
                precision=precision,
                apply_query_key_layer_scaling=apply_query_key_layer_scaling,
                kv_channels=kv_channels,
<<<<<<< HEAD
                megatron_amp_O2=megatron_amp_O2,
=======
>>>>>>> 1fede572
                masked_softmax_fusion=masked_softmax_fusion,
                attention_dropout=attention_dropout,
                multi_query_attention=multi_query_attention,
                layer_type=layer_type,
                megatron_legacy=megatron_legacy,
                bias=bias,
                headscale=headscale,
                position_embedding_type=position_embedding_type,
                normalize_attention_scores=normalize_attention_scores,
                use_flash_attention=use_flash_attention,
            )

            if transformer_block_type == 'normformer':
                if normalization == 'layernorm':
                    self.post_attention_normformer_norm = get_layer_norm(
                        hidden_size, layernorm_epsilon, persist_layer_norm
                    )
                else:
                    self.post_attention_normformer_norm = MixedFusedRMSNorm(hidden_size, layernorm_epsilon)

            if self.layer_type != LayerType.decoder_pre_mlp or self.transformer_block_type != 'post_ln':
                #  the post_attention_layernorm is used for layermorm after mlp
                # don't need it for decoder_pre_mlp and post_ln
                if normalization == 'layernorm':
                    self.post_attention_layernorm = get_layer_norm(
                        hidden_size, layernorm_epsilon, persist_layer_norm, config.sequence_parallel
                    )
                elif normalization == 'layernorm1p':
                    self.post_attention_layernorm = LayerNorm1P(
                        hidden_size, layernorm_epsilon, sequence_parallel_enabled=config.sequence_parallel
                    )
                elif normalization == 'low_precision_layernorm':
                    self.post_attention_layernorm = LPLayerNorm(hidden_size, layernorm_epsilon)
                else:
                    self.post_attention_layernorm = MixedFusedRMSNorm(hidden_size, layernorm_epsilon)
                if not bias and normalization not in ['layernorm', 'layernorm1p']:
                    remove_bias_from_layernorm(self.post_attention_layernorm)

        if self.layer_type == LayerType.decoder_pre_mlp:
            # skip MLP and cross attention
            return

        # the post_attention_layernorm is used for layermorm after mlp
        # need it for post_ln
        if self.layer_type == LayerType.retrieval_decoder_after_self_attn and self.transformer_block_type == 'post_ln':
            # Layernorm on the attention output
            if normalization == 'layernorm':
                self.post_attention_layernorm = get_layer_norm(
                    hidden_size, layernorm_epsilon, persist_layer_norm, config.sequence_parallel
                )
            elif normalization == 'layernorm1p':
                self.post_attention_layernorm = LayerNorm1P(
                    hidden_size, layernorm_epsilon, sequence_parallel_enabled=config.sequence_parallel
                )
            elif normalization == 'low_precision_layernorm':
                self.post_attention_layernorm = LPLayerNorm(hidden_size, layernorm_epsilon)
            else:
                self.post_attention_layernorm = MixedFusedRMSNorm(hidden_size, layernorm_epsilon)
            if not bias and normalization not in ['layernorm', 'layernorm1p']:
                remove_bias_from_layernorm(self.post_attention_layernorm)

        if self.layer_type == LayerType.decoder or self.layer_type == LayerType.retrieval_encoder:
            self.inter_attention = ParallelAttention(
                config=config,
                init_method=init_method,
                output_layer_init_method=output_layer_init_method,
                layer_number=layer_number,
                num_attention_heads=num_attention_heads,
                hidden_size=hidden_size,
                attention_type=AttnType.cross_attn,
                attn_mask_type=AttnMaskType.padding,
                precision=precision,
                apply_query_key_layer_scaling=apply_query_key_layer_scaling,
                kv_channels=kv_channels,
                multi_query_attention=multi_query_attention,
<<<<<<< HEAD
                megatron_amp_O2=megatron_amp_O2,
=======
>>>>>>> 1fede572
                masked_softmax_fusion=masked_softmax_fusion,
                attention_dropout=attention_dropout,
                megatron_legacy=megatron_legacy,
                bias=bias,
                headscale=headscale,
                normalize_attention_scores=normalize_attention_scores,
            )
            # Normformer normalization
            if transformer_block_type == 'normformer':
                if normalization == 'layernorm':
                    self.post_inter_attention_normformer_norm = get_layer_norm(
                        hidden_size, layernorm_epsilon, persist_layer_norm, config.sequence_parallel
                    )
                elif normalization == 'layernorm1p':
                    self.post_inter_attention_normformer_norm = LayerNorm1P(
                        hidden_size, layernorm_epsilon, sequence_parallel_enabled=config.sequence_parallel
                    )
                else:
                    self.post_inter_attention_normformer_norm = MixedFusedRMSNorm(hidden_size, layernorm_epsilon)

            # Layernorm on the attention output.
            if normalization == 'layernorm':
                self.post_inter_attention_layernorm = get_layer_norm(
                    hidden_size, layernorm_epsilon, persist_layer_norm, config.sequence_parallel
                )
            elif normalization == 'layernorm1p':
                self.post_inter_attention_layernorm = LayerNorm1P(
                    hidden_size, layernorm_epsilon, sequence_parallel_enabled=config.sequence_parallel
                )
            else:
                self.post_inter_attention_layernorm = MixedFusedRMSNorm(hidden_size, layernorm_epsilon)
        elif (
            self.layer_type == LayerType.retrieval_decoder
            or self.layer_type == LayerType.retrieval_decoder_after_self_attn
        ):
            self.inter_attention = ParallelChunkedCrossAttention(
                config=config,
                init_method=init_method,
                output_layer_init_method=output_layer_init_method,
                layer_number=layer_number,
                num_attention_heads=num_attention_heads,
                hidden_size=hidden_size,
                precision=precision,
                apply_query_key_layer_scaling=apply_query_key_layer_scaling,
                kv_channels=kv_channels,
<<<<<<< HEAD
                megatron_amp_O2=megatron_amp_O2,
=======
>>>>>>> 1fede572
                masked_softmax_fusion=masked_softmax_fusion,
                attention_dropout=attention_dropout,
                megatron_legacy=megatron_legacy,
                chunk_size=chunk_size,
                bias=bias,
                headscale=headscale,
            )
            # Normformer normalization
            if transformer_block_type == 'normformer':
                if normalization == 'layernorm':
                    self.post_inter_attention_normformer_norm = get_layer_norm(
                        hidden_size, layernorm_epsilon, persist_layer_norm, config.sequence_parallel
                    )
                elif normalization == 'layernorm1p':
                    self.post_inter_attention_normformer_norm = LayerNorm1P(
                        hidden_size, layernorm_epsilon, sequence_parallel_enabled=config.sequence_parallel
                    )
                else:
                    self.post_inter_attention_normformer_norm = MixedFusedRMSNorm(hidden_size, layernorm_epsilon)

            # Layernorm on the attention output.
            if normalization == 'layernorm':
                self.post_inter_attention_layernorm = get_layer_norm(
                    hidden_size, layernorm_epsilon, persist_layer_norm, config.sequence_parallel
                )
            elif normalization == 'layernorm1p':
                self.post_inter_attention_layernorm = LayerNorm1P(
                    hidden_size, layernorm_epsilon, sequence_parallel_enabled=config.sequence_parallel
                )
            else:
                self.post_inter_attention_layernorm = MixedFusedRMSNorm(hidden_size, layernorm_epsilon)

        # MLP
        if num_moe_experts > 1 and self.layer_number % moe_frequency == 0:
            self.mlp = SwitchMLP(
                config=config,
                num_experts=num_moe_experts,
                init_method=init_method,
                output_layer_init_method=output_layer_init_method,
                hidden_size=hidden_size,
                ffn_hidden_size=ffn_hidden_size,
<<<<<<< HEAD
                dtype=self.param_dtype,
=======
>>>>>>> 1fede572
                bias_activation_fusion=bias_activation_fusion,
                openai_gelu=openai_gelu,
                onnx_safe=onnx_safe,
                activation=activation,
                bias=bias,
                transformer_block_type=transformer_block_type,
                normalization=normalization,
                layernorm_epsilon=layernorm_epsilon,
                persist_layer_norm=persist_layer_norm,
                dropout=moe_dropout,
            )
        else:
            self.mlp = ParallelMLP(
                config=config,
                init_method=init_method,
                output_layer_init_method=output_layer_init_method,
                hidden_size=hidden_size,
                ffn_hidden_size=ffn_hidden_size,
<<<<<<< HEAD
                dtype=self.param_dtype,
=======
>>>>>>> 1fede572
                bias_activation_fusion=bias_activation_fusion,
                openai_gelu=openai_gelu,
                onnx_safe=onnx_safe,
                activation=activation,
                bias=bias,
                transformer_block_type=transformer_block_type,
                normalization=normalization,
                layernorm_epsilon=layernorm_epsilon,
                persist_layer_norm=persist_layer_norm,
                dropout=ffn_dropout,
            )

    def _get_bias_droput_add_func(self, transformer_block_type='pre_ln', position_after='attention'):
        """
        Returns a function that potentially fuses the dropout and bias addition.

        This function is particularly helpful for the normformer architecture that does not the fused kernel after attention layers, but can after the MLP.
        """
        # Normformer activations at this point have no bias vector since they've gone through another normalization layer.
        if transformer_block_type == 'normformer' and position_after == 'attention':
            bias_dropout_add_func = get_dropout_add(self.training)
        # Bias dropout add fused kernel
        elif self.bias and self.bias_dropout_add_fusion:
            if self.training:
                bias_dropout_add_func = bias_dropout_add_fused_train
            else:
                bias_dropout_add_func = bias_dropout_add_fused_inference
        # Bias dropout add non-fused kernel
        elif self.bias and not self.bias_dropout_add_fusion:
            bias_dropout_add_func = get_bias_dropout_add(self.training)
        # Dropout add non-fused kernel for a model without bias terms.
        else:
            bias_dropout_add_func = get_dropout_add(self.training)

        return bias_dropout_add_func

    def forward(
        self,
        hidden_states,
        attention_mask,
        encoder_output=None,
        enc_dec_attn_mask=None,
        layer_past=None,
        get_key_value=False,
        set_inference_key_value_memory=False,
        inference_max_sequence_len=None,
        rotary_pos_emb=None,  # list of positional embedding tensors, first one self attention, second one and third one are for cross attention (q, k)
        self_attention_relative_position_bias=None,
        cross_attention_relative_position_bias=None,
        checkpoint_core_attention=False,
    ):
        # Self attention.
        if rotary_pos_emb is not None:
            # self attention pos_emb is (q, q)
            self_attention_pos_emb = (rotary_pos_emb[0], rotary_pos_emb[0])
            cross_attention_pos_emb = (rotary_pos_emb[1], rotary_pos_emb[2])
        else:
            self_attention_pos_emb = None
            cross_attention_pos_emb = None

        if self.layer_type != LayerType.retrieval_decoder_after_self_attn:
            # hidden_states: [b, s, h]

            # Pre-LN: x -> LN -> MHA -> Residual -> LN -> MLP -> Residual
            # Post-LN: x -> MHA -> Residual -> LN -> MLP -> Residual -> LN
            # Normformer: x -> LN -> MHA -> LN -> Residual -> MLP (w/LN) -> Residual

            residual = hidden_states
            # Layer norm at the beginning of the transformer layer.
            if self.transformer_block_type in ['pre_ln', 'normformer']:
                hidden_states = self.input_layernorm(hidden_states)

            attention_output, attention_bias = self.self_attention(
                hidden_states,
                attention_mask,
                layer_past=layer_past,
                get_key_value=get_key_value,
                set_inference_key_value_memory=set_inference_key_value_memory,
                inference_max_sequence_len=inference_max_sequence_len,
                rotary_pos_emb=self_attention_pos_emb,
                relative_position_bias=self_attention_relative_position_bias,
                checkpoint_core_attention=checkpoint_core_attention,
            )

            if get_key_value:
                attention_output, presents = attention_output

            # If normformer, apply norm on the output of the self attention.
            if self.transformer_block_type == 'normformer':
                # Normformer normalization
                attention_output = (
                    attention_output + attention_bias if attention_bias is not None else attention_output
                )
                attention_output = self.post_attention_normformer_norm(attention_output)
                attention_bias = None

            # jit scripting for a nn.module (with dropout) is not
            # trigerring the fusion kernel. For now, we use two
            # different nn.functional routines to account for varying
            # dropout semantics during training and inference phases.

            bias_dropout_add_func = self._get_bias_droput_add_func(
                transformer_block_type=self.transformer_block_type, position_after='attention'
            )
            if attention_bias is not None:
                attention_bias = attention_bias.expand_as(residual)

            if self.is_adapter_available():
                adapter_1 = self.get_adapter_module(AdapterName.PRE_ATTN_ADAPTER)
                if adapter_1:
                    attention_output = (
                        adapter_1(attention_output) + attention_output
                    )  # simple adapter call with residual connection

            layernorm_input = bias_dropout_add_func(attention_output, attention_bias, residual, self.hidden_dropout)
            # print(f"Layer: {self.layer_number} Attention checksum {layernorm_input.sum()}")

            # Post-LN normalization after residual
            if self.transformer_block_type == 'post_ln':
                normalization_output = self.input_layernorm(layernorm_input)
                layernorm_input = normalization_output
            elif self.transformer_block_type in ['pre_ln', 'normformer']:
                # Layer norm post the self attention.
                normalization_output = self.post_attention_layernorm(layernorm_input)
        else:
            layernorm_input, normalization_output = hidden_states

        if self.layer_type == LayerType.decoder_pre_mlp:
            return layernorm_input, normalization_output

        if (
            self.layer_type == LayerType.decoder
            or self.layer_type == LayerType.retrieval_decoder
            or self.layer_type == LayerType.retrieval_encoder
            or self.layer_type == LayerType.retrieval_decoder_after_self_attn
        ):
            if (
                self.layer_type == LayerType.retrieval_decoder
                or self.layer_type == LayerType.retrieval_decoder_after_self_attn
            ):
                attention_output, attention_bias = self.inter_attention(
                    normalization_output,
                    enc_dec_attn_mask,
                    encoder_output=encoder_output,
                    rotary_pos_emb=cross_attention_pos_emb,
                    set_inference_key_value_memory=set_inference_key_value_memory,
                    inference_max_sequence_len=inference_max_sequence_len,
                    checkpoint_core_attention=checkpoint_core_attention,
                )
            else:

                attention_output, attention_bias = self.inter_attention(
                    normalization_output,
                    enc_dec_attn_mask,
                    encoder_output=encoder_output,
                    rotary_pos_emb=cross_attention_pos_emb,
                    relative_position_bias=cross_attention_relative_position_bias,
                    checkpoint_core_attention=checkpoint_core_attention,
                )

            # If normformer, apply norm on the output of the self attention.
            if self.transformer_block_type == 'normformer':
                # Normformer normalization
                attention_output = (
                    attention_output + attention_bias if attention_bias is not None else attention_output
                )
                attention_output = self.post_inter_attention_normformer_norm(attention_output)
                attention_bias = None

            residual = layernorm_input

            bias_dropout_add_func = self._get_bias_droput_add_func(
                transformer_block_type=self.transformer_block_type, position_after='attention'
            )

            layernorm_input = bias_dropout_add_func(attention_output, attention_bias, residual, self.hidden_dropout)
            # print(f"Layer: {self.layer_number} Cross-Attention checksum {layernorm_input.sum()}")
            normalization_output = self.post_inter_attention_layernorm(layernorm_input)
            # Post-LN normalization after residual
            if self.transformer_block_type == 'post_ln':
                layernorm_input = normalization_output
        # MLP.
        mlp_output, mlp_bias = self.mlp(normalization_output)
        if self.is_adapter_available():
            # TODO: (@adithyre) was able to move adapter_2 back to the end of the transformer after ptl 1.7 update.
            adapter_2 = self.get_adapter_module(AdapterName.POST_ATTN_ADAPTER)
            if adapter_2:
                mlp_output = adapter_2(mlp_output) + mlp_output  # simple adapter call with residual connection

        residual = layernorm_input

        bias_dropout_add_func = self._get_bias_droput_add_func(
            transformer_block_type=self.transformer_block_type, position_after='mlp'
        )

        output = bias_dropout_add_func(mlp_output, mlp_bias, residual, self.hidden_dropout)
        # print(f"Layer: {self.layer_number} MLP + Dropout + Residual checksum {output.sum()}")

        if self.transformer_block_type == 'post_ln':
            output = self.post_attention_layernorm(output)

        if get_key_value:
            output = [output, presents]

        return output


class ParallelTransformerLayer(ParallelTransformerLayer_):
    def __init__(
        self,
        config: ModelParallelConfig,
        init_method,
        output_layer_init_method,
        layer_number,
        hidden_size,
        ffn_hidden_size,
        num_attention_heads,
        layer_type=LayerType.encoder,
        self_attn_mask_type=AttnMaskType.padding,
        fp32_residual_connection=False,
        precision=16,
        apply_query_key_layer_scaling=False,
        kv_channels=None,
        layernorm_epsilon=1e-5,
        hidden_dropout=0.1,
        bias_dropout_add_fusion=True,
        persist_layer_norm=False,
<<<<<<< HEAD
        megatron_amp_O2=False,
=======
>>>>>>> 1fede572
        bias_activation_fusion=True,
        openai_gelu=False,
        onnx_safe=False,
        masked_softmax_fusion=True,
        attention_dropout=0.1,
        ffn_dropout=0.0,
        activation='gelu',
        megatron_legacy=False,
        bias=True,
        chunk_size=64,
        normalization='layernorm',
        transformer_block_type='pre_ln',
        position_embedding_type='learned_absolute',
        multi_query_attention=False,
        headscale=False,
        activations_checkpoint_granularity=None,
        normalize_attention_scores=True,
        num_moe_experts=1,
        moe_frequency=1,
        moe_dropout=0.0,
        use_flash_attention=False,
    ):
        super(ParallelTransformerLayer, self).__init__(
            config=config,
            init_method=init_method,
            output_layer_init_method=output_layer_init_method,
            layer_number=layer_number,
            hidden_size=hidden_size,
            ffn_hidden_size=ffn_hidden_size,
            num_attention_heads=num_attention_heads,
            layer_type=layer_type,
            self_attn_mask_type=self_attn_mask_type,
            fp32_residual_connection=fp32_residual_connection,
            precision=precision,
            apply_query_key_layer_scaling=apply_query_key_layer_scaling,
            kv_channels=kv_channels,
            layernorm_epsilon=layernorm_epsilon,
            hidden_dropout=hidden_dropout,
            bias_dropout_add_fusion=bias_dropout_add_fusion,
            persist_layer_norm=persist_layer_norm,
<<<<<<< HEAD
            megatron_amp_O2=megatron_amp_O2,
=======
>>>>>>> 1fede572
            bias_activation_fusion=bias_activation_fusion,
            openai_gelu=openai_gelu,
            onnx_safe=onnx_safe,
            masked_softmax_fusion=masked_softmax_fusion,
            attention_dropout=attention_dropout,
            ffn_dropout=ffn_dropout,
            activation=activation,
            megatron_legacy=megatron_legacy,
            bias=bias,
            chunk_size=chunk_size,
            normalization=normalization,
            transformer_block_type=transformer_block_type,
            position_embedding_type=position_embedding_type,
            headscale=headscale,
            multi_query_attention=multi_query_attention,
            activations_checkpoint_granularity=activations_checkpoint_granularity,
            normalize_attention_scores=normalize_attention_scores,
            num_moe_experts=num_moe_experts,
            moe_frequency=moe_frequency,
            moe_dropout=moe_dropout,
            use_flash_attention=use_flash_attention,
        )

        # Dtype for forward pass - ignore amp O2
        self.dtype = utils_funcs.torch_dtype_from_precision(precision, megatron_amp_O2=None)

    def forward(
        self,
        hidden_states,
        attention_mask,
        encoder_output=None,
        enc_dec_attn_mask=None,
        rotary_pos_emb=None,
        layer_past=None,
        get_key_value=False,
        set_inference_key_value_memory=False,
        inference_max_sequence_len=None,
        self_attention_relative_position_bias=None,
        cross_attention_relative_position_bias=None,
        checkpoint_core_attention=False,
    ):
        if self.dtype == torch.float32:
            return super().forward(
                hidden_states,
                attention_mask,
                encoder_output,
                enc_dec_attn_mask,
                layer_past,
                get_key_value,
                set_inference_key_value_memory,
                inference_max_sequence_len,
                rotary_pos_emb,
                self_attention_relative_position_bias,
                cross_attention_relative_position_bias,
                checkpoint_core_attention,
            )
        with torch.autocast(device_type="cuda", dtype=self.dtype):
            return super().forward(
                hidden_states,
                attention_mask,
                encoder_output,
                enc_dec_attn_mask,
                layer_past,
                get_key_value,
                set_inference_key_value_memory,
                inference_max_sequence_len,
                rotary_pos_emb,
                self_attention_relative_position_bias,
                cross_attention_relative_position_bias,
                checkpoint_core_attention,
            )


class AutocastTransformerLayer(TransformerLayer):
    def __init__(
        self,
        hidden_size: int,
        ffn_hidden_size: int,
        layernorm_epsilon: float,
        num_attention_heads: int,
        init_method: Callable,
        output_layer_init_method: Callable,
        hidden_dropout: float,
        attention_dropout: float,
        layer_number: Optional[int] = None,
        kv_channels: Optional[int] = None,
        self_attn_mask_type: str = "causal",
        tp_group: Optional[Any] = None,
        tp_size: int = 1,
        params_dtype: torch.dtype = torch.float32,
        get_rng_state_tracker: Optional[Callable] = None,
        fuse_wgrad_accumulation: bool = False,
        seq_length: Optional[int] = None,
        micro_batch_size: Optional[int] = None,
        sequence_parallel: bool = False,
        apply_residual_connection_post_layernorm: bool = False,
        output_layernorm: bool = False,
        layer_type: str = "encoder",
        drop_path_rate: float = 0,
        use_emha: bool = False,
        ub_tp_comm_overlap: bool = False,
        autocast_dtype: Any = 16,
        zero_centered_gamma: bool = False,
        device: str = 'cuda',
    ) -> None:
        super().__init__(
            hidden_size=hidden_size,
            ffn_hidden_size=ffn_hidden_size,
            layernorm_epsilon=layernorm_epsilon,
            num_attention_heads=num_attention_heads,
            init_method=init_method,
            output_layer_init_method=output_layer_init_method,
            hidden_dropout=hidden_dropout,
            attention_dropout=attention_dropout,
            layer_number=layer_number,
            kv_channels=kv_channels,
            self_attn_mask_type=self_attn_mask_type,
            tp_group=tp_group,
            tp_size=tp_size,
            params_dtype=params_dtype,
            get_rng_state_tracker=get_rng_state_tracker,
            fuse_wgrad_accumulation=fuse_wgrad_accumulation,
            seq_length=seq_length,
            micro_batch_size=micro_batch_size,
            sequence_parallel=sequence_parallel,
            apply_residual_connection_post_layernorm=apply_residual_connection_post_layernorm,
            output_layernorm=output_layernorm,
            layer_type=layer_type,
            drop_path_rate=drop_path_rate,
            set_parallel_mode=tp_size > 1,
            fuse_qkv_params=True,
            zero_centered_gamma=zero_centered_gamma,
            ub_tp_comm_overlap=ub_tp_comm_overlap,
            device=device,
        )
        # use_emha=use_emha,

        # Dtype for forward pass - ignore amp O2
        self.dtype = utils_funcs.torch_dtype_from_precision(autocast_dtype, megatron_amp_O2=None)

    def forward(
        self,
        hidden_states: torch.Tensor,
        attention_mask: torch.Tensor,
        encoder_output: Optional[torch.Tensor] = None,
        enc_dec_attn_mask: Optional[torch.Tensor] = None,
        inference_params: Optional[Any] = None,
        is_first_microbatch: Optional[bool] = None,
        checkpoint_core_attention: Optional[bool] = False,
    ) -> torch.Tensor:
        if self.dtype == torch.float32:
            return super().forward(
                hidden_states,
                attention_mask,
                encoder_output=encoder_output,
                enc_dec_attn_mask=enc_dec_attn_mask,
                inference_params=inference_params,
                is_first_microbatch=is_first_microbatch,
                checkpoint_core_attention=checkpoint_core_attention,
            )
        with torch.autocast(device_type="cuda", dtype=self.dtype):
            return super().forward(
                hidden_states,
                attention_mask,
                encoder_output=encoder_output,
                enc_dec_attn_mask=enc_dec_attn_mask,
                inference_params=inference_params,
                is_first_microbatch=is_first_microbatch,
                checkpoint_core_attention=checkpoint_core_attention,
            )


class ParallelTransformer(MegatronModule):
    """Transformer class."""

    def __init__(
        self,
        config: ModelParallelConfig,
        init_method,
        output_layer_init_method,
        num_layers,
        hidden_size,
        ffn_hidden_size,
        num_attention_heads,
        apply_query_key_layer_scaling=False,
        kv_channels=None,
        layer_type=LayerType.encoder,  # it can be a list of types or single type
        self_attn_mask_type=AttnMaskType.padding,
        pre_process=True,
        post_process=True,
        precision=16,
        fp32_residual_connection=False,
        activations_checkpoint_method=None,
        activations_checkpoint_num_layers=None,
        layernorm_epsilon=1e-5,
        hidden_dropout=0.1,
        attention_dropout=0.1,
        ffn_dropout=0.0,
<<<<<<< HEAD
        megatron_amp_O2=False,
=======
>>>>>>> 1fede572
        bias_activation_fusion=True,
        bias_dropout_add_fusion=True,
        masked_softmax_fusion=True,
        persist_layer_norm=False,
        openai_gelu=False,
        onnx_safe=False,
        activation='gelu',
        model_type=ModelType.encoder_or_decoder,
        megatron_legacy=False,
        bias=True,
        chunk_size=64,
        normalization='layernorm',
        transformer_block_type='pre_ln',
        position_embedding_type='learned_absolute',
        headscale=False,
        layer_number_offset=0,  # this is use only for attention norm_factor scaling
        activations_checkpoint_granularity=None,
        activations_checkpoint_layers_per_pipeline=None,
        transformer_engine=False,
        fp8=False,
        fp8_e4m3=False,
        fp8_hybrid=False,
        fp8_margin=0,
        fp8_interval=1,
        fp8_amax_history_len=1024,
        fp8_amax_compute_algo='max',
        reduce_amax=True,
        use_emha=False,
        ub_tp_comm_overlap=False,
        normalize_attention_scores=True,
        multi_query_attention=False,
        num_moe_experts=1,
        moe_frequency=1,
        moe_dropout=0.0,
        use_flash_attention=False,
    ):
        super(ParallelTransformer, self).__init__(config=config)

        if kv_channels is None:
            assert (
                hidden_size % num_attention_heads == 0
            ), 'hidden_size must be divisible by num_attention_heads if kv_channels is None'
            kv_channels = hidden_size // num_attention_heads

        self.fp32_residual_connection = fp32_residual_connection
        self.pre_process = pre_process
        self.post_process = post_process
        self.input_tensor = None
        self.self_attn_mask_type = self_attn_mask_type
        self.model_type = model_type
        self.normalization = normalization
        self.transformer_block_type = transformer_block_type
        self.layer_type = layer_type
        self.position_embedding_type = position_embedding_type
        self.multi_query_attention = multi_query_attention

        self.inference_current_sequence_len = 0
        self.inference_params = None

        self.activations_checkpoint_method = activations_checkpoint_method
        self.activations_checkpoint_num_layers = activations_checkpoint_num_layers
        self.activations_checkpoint_granularity = activations_checkpoint_granularity
        self.activations_checkpoint_layers_per_pipeline = activations_checkpoint_layers_per_pipeline

        if self.activations_checkpoint_granularity:
            if self.activations_checkpoint_granularity == 'selective':
                if self.activations_checkpoint_method == 'uniform':
                    logging.info(
                        (
                            f'Using uniform activation checkpointing with granularity selective forces all layers to use checkpointing.'
                        )
                    )
                elif self.activations_checkpoint_method == 'block':
                    logging.info(
                        (
                            f'Using block activation checkpointing with granularity selective forces all layers to use checkpointing.'
                        )
                    )
                else:
                    raise ValueError(
                        f'activations_checkpoint_method should be "uniform" or "block" when using granularity selective.'
                    )
                self.activations_checkpoint_num_layers = num_layers  # forcing all layers
            elif self.activations_checkpoint_granularity == 'full':
                if self.activations_checkpoint_method in ['uniform', 'block']:
                    if not self.activations_checkpoint_num_layers:
                        logging.info(
                            (
                                f'Using uniform or block activation checkpointing requires activations_checkpoint_num_layers to be set.'
                                f'Got: {self.activations_checkpoint_num_layers}. Setting to 1 by default.'
                            )
                        )
                        self.activations_checkpoint_num_layers = 1  # keeping the old default
                else:
                    raise ValueError(
                        f'activations_checkpoint_method should be "uniform" or "block" when using granularity full.'
                    )
            else:
                raise ValueError(f'activations_checkpoint_granularity should be "selective" or "full".')

        self.sequence_parallel = config.sequence_parallel
        self.transformer_engine = transformer_engine
        self.fp8 = fp8
        self.fp8_e4m3 = fp8_e4m3
        self.fp8_hybrid = fp8_hybrid
        self.fp8_margin = fp8_margin
        self.fp8_interval = fp8_interval
        self.fp8_amax_history_len = fp8_amax_history_len
        self.fp8_amax_compute_algo = fp8_amax_compute_algo
        self.reduce_amax = reduce_amax

        self.fp8_recipe = None

        if self.fp8:
            if self.fp8_e4m3:
                fp8_format = recipe.Format.E4M3
            elif self.fp8_hybrid:
                fp8_format = recipe.Format.HYBRID
            self.fp8_recipe = recipe.DelayedScaling(
                margin=self.fp8_margin,
                interval=self.fp8_interval,
                fp8_format=fp8_format,
                amax_history_len=self.fp8_amax_history_len,
                amax_compute_algo=self.fp8_amax_compute_algo,
                reduce_amax=reduce_amax,
            )

        self.is_first_train_microbatch = (
            True  # Is the current micro-batch the first micro-batch in a global-batch in training
        )
        self.is_prev_microbatch_training = True  # Is the previous micro-batch in training mode
        self.microbatch_count = 0  # transformer engine forward needs to know if it is working on the first microbatch
        self.checkpoint_core_attention = (
            activations_checkpoint_granularity == 'selective'
        )  # transformer engine forward allows for more granular selective checkpointing

        if self.model_type == ModelType.encoder_or_decoder:
            assert (
                num_layers % parallel_state.get_pipeline_model_parallel_world_size() == 0
            ), 'num_layers must be divisible by pipeline_model_parallel_size'

        assert moe_frequency <= num_layers, 'MoE frequency must be <= number of transformer layers'
        # TODO: Add similar assert for encoder-decoder.

        self.num_layers = self.get_num_layers(num_layers)

        if (
            self.activations_checkpoint_num_layers is not None
            and self.activations_checkpoint_num_layers > self.num_layers
        ):
            self.activations_checkpoint_num_layers = self.num_layers

        # Transformer layers.
        def build_layer(layer_number):
            if isinstance(layer_type, list):
                lt = layer_type[layer_number - 1]
            else:
                lt = layer_type

            if self.transformer_engine:
                return AutocastTransformerLayer(
                    hidden_size=hidden_size,
                    ffn_hidden_size=ffn_hidden_size,
                    layernorm_epsilon=layernorm_epsilon,
                    num_attention_heads=num_attention_heads,
                    init_method=init_method,
                    output_layer_init_method=output_layer_init_method,
                    hidden_dropout=hidden_dropout,
                    attention_dropout=attention_dropout,
                    layer_number=layer_number + layer_number_offset,
                    kv_channels=kv_channels,
                    self_attn_mask_type=self_attn_mask_type.name,
                    tp_size=parallel_state.get_tensor_model_parallel_world_size(),
                    params_dtype=config.params_dtype,
                    get_rng_state_tracker=tensor_parallel.random.get_cuda_rng_tracker,
                    fuse_wgrad_accumulation=config.gradient_accumulation_fusion,
<<<<<<< HEAD
                    apply_query_key_layer_scaling=apply_query_key_layer_scaling,
=======
>>>>>>> 1fede572
                    seq_length=None,  # used for jit warmup
                    micro_batch_size=None,  # used for jit warmup
                    sequence_parallel=config.sequence_parallel,
                    apply_residual_connection_post_layernorm=False,
                    autocast_dtype=precision,
                    use_emha=use_emha,
                    ub_tp_comm_overlap=ub_tp_comm_overlap,
                    zero_centered_gamma=normalization == 'layernorm1p',
                    device='cpu' if config.use_cpu_initialization else 'cuda',
                )
            else:
                return ParallelTransformerLayer(
                    config=config,
                    init_method=init_method,
                    output_layer_init_method=output_layer_init_method,
                    layer_number=layer_number + layer_number_offset,
                    hidden_size=hidden_size,
                    ffn_hidden_size=ffn_hidden_size,
                    num_attention_heads=num_attention_heads,
                    apply_query_key_layer_scaling=apply_query_key_layer_scaling,
                    kv_channels=kv_channels,
                    layer_type=lt,
                    self_attn_mask_type=self_attn_mask_type,
                    precision=precision,
                    fp32_residual_connection=fp32_residual_connection,
                    layernorm_epsilon=layernorm_epsilon,
                    hidden_dropout=hidden_dropout,
                    attention_dropout=attention_dropout,
                    ffn_dropout=ffn_dropout,
<<<<<<< HEAD
                    megatron_amp_O2=megatron_amp_O2,
=======
>>>>>>> 1fede572
                    bias_activation_fusion=bias_activation_fusion,
                    bias_dropout_add_fusion=bias_dropout_add_fusion,
                    masked_softmax_fusion=masked_softmax_fusion,
                    persist_layer_norm=persist_layer_norm,
                    position_embedding_type=position_embedding_type,
                    openai_gelu=openai_gelu,
                    onnx_safe=onnx_safe,
                    activation=activation,
                    megatron_legacy=megatron_legacy,
                    bias=bias,
                    chunk_size=chunk_size,
                    normalization=normalization,
                    transformer_block_type=transformer_block_type,
                    headscale=headscale,
                    activations_checkpoint_granularity=activations_checkpoint_granularity,
                    normalize_attention_scores=normalize_attention_scores,
                    num_moe_experts=num_moe_experts,
                    moe_frequency=moe_frequency,
                    moe_dropout=moe_dropout,
                    use_flash_attention=use_flash_attention,
                )

        if parallel_state.get_virtual_pipeline_model_parallel_world_size() is not None:
            assert num_layers % parallel_state.get_virtual_pipeline_model_parallel_world_size() == 0, (
                'num_layers_per_stage must be divisible by ' 'virtual_pipeline_model_parallel_size'
            )

            assert self.model_type.value != 2, f'virtual pipeline parallel currently only supported for GPT'

            # Number of layers in each model chunk is the number of layers in the stage,
            # divided by the number of model chunks in a stage.
            self.num_layers = self.num_layers // parallel_state.get_virtual_pipeline_model_parallel_world_size()
            # With 8 layers, 2 stages, and 4 model chunks, we want an assignment of
            # layers to stages like (each list is a model chunk):
            # Stage 0: [0]  [2]  [4]  [6]
            # Stage 1: [1]  [3]  [5]  [7]
            # With 8 layers, 2 stages, and 2 virtual stages, we want an assignment of
            # layers to stages like (each list is a model chunk):
            # Stage 0: [0, 1]  [4, 5]
            # Stage 1: [2, 3]  [6, 7]
            offset = parallel_state.get_virtual_pipeline_model_parallel_rank() * (
                num_layers // parallel_state.get_virtual_pipeline_model_parallel_world_size()
            ) + (parallel_state.get_pipeline_model_parallel_rank() * self.num_layers)
        else:
            # Each stage gets a contiguous set of layers.
            if (
                self.model_type == ModelType.encoder_and_decoder
                and parallel_state.get_pipeline_model_parallel_world_size() > 1
            ):
                pipeline_rank = parallel_state.get_pipeline_model_parallel_rank()
                if layer_type == LayerType.encoder:
                    offset = pipeline_rank * self.num_layers
                else:
                    num_ranks_in_enc = parallel_state.get_pipeline_model_parallel_split_rank()
                    offset = (pipeline_rank - num_ranks_in_enc) * self.num_layers
            else:
                offset = parallel_state.get_pipeline_model_parallel_rank() * self.num_layers

        self.layers = torch.nn.ModuleList([build_layer(i + 1 + offset) for i in range(self.num_layers)])

        if self.post_process and self.transformer_block_type != 'post_ln':
            # Final layer norm before output.
            if normalization == 'layernorm':
                self.final_layernorm = get_layer_norm(
                    hidden_size, layernorm_epsilon, persist_layer_norm, sequence_parallel=config.sequence_parallel
                )
            elif normalization == 'layernorm1p':
                self.final_layernorm = LayerNorm1P(
                    hidden_size, layernorm_epsilon, sequence_parallel_enabled=config.sequence_parallel
                )
            elif normalization == 'low_precision_layernorm':
                self.final_layernorm = LPLayerNorm(hidden_size, layernorm_epsilon)
            else:
                self.final_layernorm = MixedFusedRMSNorm(hidden_size, layernorm_epsilon)
            # for architectures such as MPT, there is no bias term even on the layernorms
            # this code allows us to remove the bias terms from the layernorm module
            # so that we can support MPT. However, certain apex-based LNs don't support
            # removing bias, so we also have to check for that
            if not bias and normalization not in ['layernorm', 'layernorm1p']:
                remove_bias_from_layernorm(self.final_layernorm)

        # Hacky set up for vision encoder select layer, won't support PP
        # It indicates the layer number of hidden states that we want to return.
        # For example -2 means we skip the last layer in the decoder, and return at -2 layer.
        self.return_select_layer = 0

    def _get_layer(self, layer_number):
        return self.layers[layer_number]

    def get_num_layers(self, num_layers):
        """Compute the number of transformer layers resident on the current rank."""
        if parallel_state.get_pipeline_model_parallel_world_size() > 1:
            if self.model_type == ModelType.encoder_and_decoder:
                assert parallel_state.get_pipeline_model_parallel_split_rank() is not None
                num_ranks_in_encoder = parallel_state.get_pipeline_model_parallel_split_rank()
                num_ranks_in_decoder = parallel_state.get_pipeline_model_parallel_world_size() - num_ranks_in_encoder
                if self.layer_type == LayerType.encoder:
                    assert (
                        num_layers % num_ranks_in_encoder == 0
                    ), 'num_layers must be divisible by number of ranks given to encoder'
                elif self.layer_type == LayerType.decoder:
                    assert (
                        num_layers % num_ranks_in_decoder == 0
                    ), 'num_layers must be divisible by number of ranks given to decoder'
                else:
                    raise ValueError(f"Unknown layer type {self.layer_type}")

                if parallel_state.is_pipeline_stage_before_split():
                    num_layers = num_layers // num_ranks_in_encoder
                else:
                    num_layers = num_layers // num_ranks_in_decoder
            elif self.model_type == ModelType.encoder_or_decoder:
                assert (
                    num_layers % parallel_state.get_pipeline_model_parallel_world_size() == 0
                ), 'num_layers must be divisible by pipeline_model_parallel_size'
                num_layers = num_layers // parallel_state.get_pipeline_model_parallel_world_size()

        return num_layers

    def _checkpointed_forward(
        self,
        hidden_states,
        attention_mask,
        encoder_output,
        enc_dec_attn_mask,
        rotary_pos_emb,
        self_attention_relative_position_bias,
        cross_attention_relative_position_bias,
        checkpoint_activations_all_layers,
    ):
        """Forward method with activation checkpointing."""

        def custom(start, end):
            if self.transformer_engine:

                def custom_forward(*inputs):
                    hidden_states = inputs[0]
                    attention_mask = inputs[1]
                    encoder_output = inputs[2]
                    enc_dec_attn_mask = inputs[3]
                    # Cache FP8 weight and transpose at (1) the first micro-batch in each global-batch
                    # in training, (2) the first micro-batch in each validation and test routine.
                    # The caching happens in TransformerEngine when passing `is_first_microbatch=True`.
                    is_first_microbatch = (self.is_first_train_microbatch and self.training) or (
                        self.is_prev_microbatch_training and not self.training
                    )
                    for index in range(start, end):
                        layer = self._get_layer(index)
                        hidden_states = layer(
                            hidden_states,
                            attention_mask,
                            encoder_output=encoder_output,
                            enc_dec_attn_mask=enc_dec_attn_mask,
                            inference_params=None,
                            is_first_microbatch=is_first_microbatch,
                            checkpoint_core_attention=False,
                        )

                    return hidden_states

            else:

                def custom_forward(*inputs):
                    if len(inputs) == 9:
                        hidden_states = inputs[0]
                        attention_mask = inputs[1]
                        encoder_output = inputs[2]
                        enc_dec_attn_mask = inputs[3]
                        rotary_pos_emb = (inputs[4], inputs[5], inputs[6])
                        self_attention_relative_position_bias = inputs[7]
                        cross_attention_relative_position_bias = inputs[8]
                    elif len(inputs) == 10:
                        hidden_states = (inputs[0], inputs[1])
                        attention_mask = inputs[2]
                        encoder_output = inputs[3]
                        enc_dec_attn_mask = inputs[4]
                        rotary_pos_emb = (inputs[5], inputs[6], inputs[7])
                        self_attention_relative_position_bias = inputs[8]
                        cross_attention_relative_position_bias = inputs[9]
                    else:
                        hidden_states = inputs[0]
                        attention_mask = inputs[1]
                        encoder_output = inputs[2]
                        enc_dec_attn_mask = inputs[3]
                        rotary_pos_emb = inputs[4]
                        self_attention_relative_position_bias = inputs[5]
                        cross_attention_relative_position_bias = inputs[6]
                    for index in range(start, end):
                        layer = self._get_layer(index)
                        hidden_states = layer(
                            hidden_states=hidden_states,
                            attention_mask=attention_mask,
                            encoder_output=encoder_output,
                            enc_dec_attn_mask=enc_dec_attn_mask,
                            rotary_pos_emb=rotary_pos_emb,
                            self_attention_relative_position_bias=self_attention_relative_position_bias,
                            cross_attention_relative_position_bias=cross_attention_relative_position_bias,
                        )
                        if isinstance(hidden_states, tuple):
                            pass
                        else:
                            hidden_states = hidden_states.contiguous()
                    return hidden_states

            return custom_forward

        if self.activations_checkpoint_method == 'uniform':
            # Uniformly divide the total number of Transformer layers and checkpoint
            # the input activation of each divided chunk.
            # A method to further reduce memory usage reducing checkpoints.
            l = 0
            while l < self.num_layers:
                if isinstance(hidden_states, tuple):
                    hidden_tuple = (hidden_states[0], hidden_states[1])
                else:
                    hidden_tuple = (hidden_states,)
                middle_tuple = (
                    attention_mask,
                    encoder_output,
                    enc_dec_attn_mask,
                )

                if rotary_pos_emb is None:
                    rot_tuple = (rotary_pos_emb,)
                else:
                    rot_tuple = (rotary_pos_emb[0], rotary_pos_emb[1], rotary_pos_emb[2])

                final_tuple = (self_attention_relative_position_bias, cross_attention_relative_position_bias)
                arg_tuple = hidden_tuple + middle_tuple + rot_tuple + final_tuple

                if self.transformer_engine:
                    hidden_states = te_checkpoint(
                        custom(l, l + self.activations_checkpoint_num_layers),
                        False,
                        tensor_parallel.random.get_cuda_rng_tracker,
                        parallel_state.get_tensor_model_parallel_group(),
                        *arg_tuple,
                    )
                else:
                    hidden_states = tensor_parallel.checkpoint(
                        custom(l, l + self.activations_checkpoint_num_layers), False, *arg_tuple
                    )
                l += self.activations_checkpoint_num_layers
        elif self.activations_checkpoint_method == 'block':
            # When pipeline-parallel size > 1 and 'num_micro_batches_with_partial_activation_checkpoints' = int,
            # pipeline scheduling can force to checkpoint all layers or partial layers in a micro-batch.
            if checkpoint_activations_all_layers:
                activations_checkpoint_num_layers = self.num_layers
            else:
                activations_checkpoint_num_layers = self.activations_checkpoint_num_layers
                if (
                    parallel_state.get_pipeline_model_parallel_world_size() > 0
                    and self.activations_checkpoint_layers_per_pipeline is not None
                ):
                    # Decrease the number of layers to checkpoint at later pipeline stages
                    activations_checkpoint_num_layers -= int(
                        parallel_state.get_pipeline_model_parallel_rank()
                        * self.activations_checkpoint_layers_per_pipeline
                    )
            # Checkpoint the input activation of only a set number of individual
            # Transformer layers and skip the rest.
            # A method fully use the device memory removing redundant re-computation.
            for l in range(self.num_layers):
                if isinstance(hidden_states, tuple):
                    hidden_tuple = (hidden_states[0], hidden_states[1])
                else:
                    hidden_tuple = (hidden_states,)
                middle_tuple = (
                    attention_mask,
                    encoder_output,
                    enc_dec_attn_mask,
                )

                if rotary_pos_emb is None:
                    rot_tuple = (rotary_pos_emb,)
                else:
                    rot_tuple = (rotary_pos_emb[0], rotary_pos_emb[1], rotary_pos_emb[2])

                final_tuple = (self_attention_relative_position_bias, cross_attention_relative_position_bias)
                arg_tuple = hidden_tuple + middle_tuple + rot_tuple + final_tuple

                if l < activations_checkpoint_num_layers:
                    if self.transformer_engine:
                        hidden_states = te_checkpoint(
                            custom(l, l + 1),
                            False,
                            tensor_parallel.random.get_cuda_rng_tracker,
                            parallel_state.get_tensor_model_parallel_group(),
                            *arg_tuple,
                        )
                    else:
                        hidden_states = tensor_parallel.checkpoint(custom(l, l + 1), False, *arg_tuple)
                else:
                    hidden_states = custom(l, l + 1)(*arg_tuple)
        else:
            raise ValueError("Invalid activation checkpoint method.")

        return hidden_states

    def set_input_tensor(self, input_tensor):
        """Set input tensor to be used instead of forward()'s input.

        When doing pipeline parallelism the input from the previous
        stage comes from communication, not from the input, so the
        model's forward_step_func won't have it. This function is thus
        used by internal code to bypass the input provided by the
        forward_step_func"""
        self.input_tensor = input_tensor

    def forward(
        self,
        hidden_states,
        attention_mask,
        layer_past=None,
        get_key_value=False,
        encoder_output=None,
        enc_dec_attn_mask=None,
        set_inference_key_value_memory=False,
        inference_max_sequence_len=None,
        rotary_pos_emb=None,  # list of positional embedding tensors, first one self attention, second one and third one are for cross attention (q, k)
        retrieved_emb=None,  # tensor of retrieved embedding of shape [b, k, r, n, d]
        self_attention_relative_position_bias=None,
        cross_attention_relative_position_bias=None,
        checkpoint_activations_all_layers=None,
    ):
        # Checks.
        if inference_max_sequence_len:
            assert self.activations_checkpoint_method is None, 'inference does not work with activation checkpointing'

        if layer_past is not None:
            assert get_key_value, 'for not None values in layer_past, ' 'expected get_key_value to be set'
        if get_key_value:
            assert self.activations_checkpoint_method is None, (
                'get_key_value does not work with ' 'activation checkpointing'
            )

        if not self.pre_process:
            # See set_input_tensor()
            hidden_states = self.input_tensor

        # TODO: @Yi Dong, what should this be?
        if retrieved_emb is not None:
            assert len(retrieved_emb.shape) == 5
            # this is retrieval decoder, need special transpose
            encoder_output = rearrange(retrieved_emb, 'b k r n d -> k r n b d').contiguous()

        """
        is_first_microbatch is an optimization parameter for transformer engine.
        It indicates if the current step in the forward pass is the first in a gradient accumulation cycle.
        If set, FP8 weights are cached and some minor optimizations are applied to fuse_wgrad_accumulation
        """
        from apex.transformer.pipeline_parallel.utils import _GLOBAL_NUM_MICROBATCHES_CALCULATOR

        num_micro_batches = getattr(_GLOBAL_NUM_MICROBATCHES_CALCULATOR, 'num_micro_batches', 1)

        if self.sequence_parallel:
            rng_context = tensor_parallel.random.get_cuda_rng_tracker().fork()
        else:
            rng_context = nullcontext()

        with rng_context:
            # fp8_autocast will not do anything if TE or FP8 isn't used
            fp8_group = None
            if self.fp8 and parallel_state.model_parallel_is_initialized():
                fp8_group = parallel_state.get_amax_reduction_group(with_context_parallel=True)

            if HAVE_TE:
                # if TE is installed but fp8 is not available then this will do nothing
                fp8_context = fp8_autocast(enabled=self.fp8, fp8_recipe=self.fp8_recipe, fp8_group=fp8_group)

            else:
                fp8_context = nullcontext()

            with fp8_context:
                if self.activations_checkpoint_granularity == 'full' and self.activations_checkpoint_num_layers > 0:
                    hidden_states = self._checkpointed_forward(
                        hidden_states,
                        attention_mask,
                        encoder_output,
                        enc_dec_attn_mask,
                        rotary_pos_emb,
                        self_attention_relative_position_bias,
                        cross_attention_relative_position_bias,
                        checkpoint_activations_all_layers,
                    )
                else:
                    if get_key_value:
                        presents = []

                    if self.transformer_engine:
                        # Pass key value information to TE through inference_params to pre-allocate memory
                        if set_inference_key_value_memory:
                            self.inference_params = type('', (), {})()
                            self.inference_params.max_sequence_len = inference_max_sequence_len
                            self.inference_params.max_batch_size = hidden_states.size(1)
                            self.inference_params.batch_size_offset = 0
                            self.inference_params.key_value_memory_dict = {}
                            self.inference_params.sequence_len_offset = 0
                            self.inference_current_sequence_len = 0

                        if self.inference_params != None:
                            self.inference_params.sequence_len_offset = self.inference_current_sequence_len

                    if self.return_select_layer < 0:
                        assert (
                            parallel_state.get_pipeline_model_parallel_world_size() == 1
                        ), f"##{parallel_state.get_pipeline_model_parallel_world_size}"
                        if self.num_layers + self.return_select_layer < 0:
                            logging.warning("Returning embeddings states only!")
                            return hidden_states

                    for index in range(self.num_layers):
                        layer = self._get_layer(index)
                        past = None

                        if layer_past is not None:
                            past = layer_past[index]

                        if self.activations_checkpoint_granularity == 'selective':
                            # When pipeline-parallel size > 1 and 'num_micro_batches_with_partial_activation_checkpoints' = int,
                            # pipeline scheduling can force to checkpoint all layers or partial layers in a micro-batch.
                            if (
                                checkpoint_activations_all_layers == True
                                or self.activations_checkpoint_method == 'uniform'
                            ):
                                checkpoint_core_attention = True
                            elif self.activations_checkpoint_method == 'block':
                                activations_checkpoint_num_layers = self.activations_checkpoint_num_layers
                                # Decrease the number of layers to checkpoint at later pipeline stages
                                if self.activations_checkpoint_layers_per_pipeline is not None:
                                    activations_checkpoint_num_layers -= int(
                                        parallel_state.get_pipeline_model_parallel_rank()
                                        * self.activations_checkpoint_layers_per_pipeline
                                    )
                                checkpoint_core_attention = index < activations_checkpoint_num_layers
                        else:
                            checkpoint_core_attention = False

                        # Cache FP8 weight and transpose at (1) the first micro-batch in each global-batch
                        # in training, (2) the first micro-batch in each validation and test routine.
                        # The caching happens in TransformerEngine when passing `is_first_microbatch=True`.
                        is_first_microbatch = (self.is_first_train_microbatch and self.training) or (
                            self.is_prev_microbatch_training and not self.training
                        )
                        if self.transformer_engine:
                            hidden_states = layer(
                                hidden_states,
                                attention_mask,
                                encoder_output=encoder_output,
                                enc_dec_attn_mask=enc_dec_attn_mask,
                                inference_params=self.inference_params,
                                is_first_microbatch=is_first_microbatch,
                                checkpoint_core_attention=checkpoint_core_attention,
                            )
                        else:
                            hidden_states = layer(
                                hidden_states,
                                attention_mask,
                                encoder_output=encoder_output,
                                enc_dec_attn_mask=enc_dec_attn_mask,
                                layer_past=past,
                                get_key_value=get_key_value,
                                set_inference_key_value_memory=set_inference_key_value_memory,
                                inference_max_sequence_len=inference_max_sequence_len,
                                rotary_pos_emb=rotary_pos_emb,
                                self_attention_relative_position_bias=self_attention_relative_position_bias,
                                cross_attention_relative_position_bias=cross_attention_relative_position_bias,
                                checkpoint_core_attention=checkpoint_core_attention,
                            )

                        if self.return_select_layer < 0:
                            assert (
                                parallel_state.get_pipeline_model_parallel_world_size() == 1
                            ), f"##{parallel_state.get_pipeline_model_parallel_world_size}"
                            if index == self.num_layers + self.return_select_layer:
                                return hidden_states

                    # Update current sequence length outside of the loops
                    if self.transformer_engine:
                        self.inference_current_sequence_len += hidden_states.size(0)

        # Skip counter update for eval and activation checkpointing
        if torch.is_grad_enabled() and self.training:
            self.microbatch_count += 1
            if self.microbatch_count % num_micro_batches == 0:
                self.microbatch_count = 0
                self.is_first_train_microbatch = True
            else:
                self.is_first_train_microbatch = False
        self.is_prev_microbatch_training = self.training

        output = hidden_states

        # Final layer norm.
        if self.post_process:
            # only apply the final_layernorm for pre-ln
            if self.transformer_block_type != 'post_ln':
                output = self.final_layernorm(hidden_states)

        if get_key_value:
            output = [output, presents]

        return output<|MERGE_RESOLUTION|>--- conflicted
+++ resolved
@@ -150,10 +150,6 @@
         layernorm_epsilon=1e-5,
         hidden_dropout=0.1,
         persist_layer_norm=False,
-<<<<<<< HEAD
-        megatron_amp_O2=False,
-=======
->>>>>>> 1fede572
         bias_activation_fusion=True,
         bias_dropout_add_fusion=True,
         masked_softmax_fusion=True,
@@ -190,10 +186,6 @@
         self.bias = bias
         self.transformer_block_type = transformer_block_type
         self.position_embedding_type = position_embedding_type
-<<<<<<< HEAD
-        self.param_dtype = utils_funcs.torch_dtype_from_precision(precision, megatron_amp_O2)
-=======
->>>>>>> 1fede572
 
         self.set_accepted_adapter_types(
             [
@@ -258,10 +250,6 @@
                 precision=precision,
                 apply_query_key_layer_scaling=apply_query_key_layer_scaling,
                 kv_channels=kv_channels,
-<<<<<<< HEAD
-                megatron_amp_O2=megatron_amp_O2,
-=======
->>>>>>> 1fede572
                 masked_softmax_fusion=masked_softmax_fusion,
                 attention_dropout=attention_dropout,
                 multi_query_attention=multi_query_attention,
@@ -337,10 +325,6 @@
                 apply_query_key_layer_scaling=apply_query_key_layer_scaling,
                 kv_channels=kv_channels,
                 multi_query_attention=multi_query_attention,
-<<<<<<< HEAD
-                megatron_amp_O2=megatron_amp_O2,
-=======
->>>>>>> 1fede572
                 masked_softmax_fusion=masked_softmax_fusion,
                 attention_dropout=attention_dropout,
                 megatron_legacy=megatron_legacy,
@@ -386,10 +370,6 @@
                 precision=precision,
                 apply_query_key_layer_scaling=apply_query_key_layer_scaling,
                 kv_channels=kv_channels,
-<<<<<<< HEAD
-                megatron_amp_O2=megatron_amp_O2,
-=======
->>>>>>> 1fede572
                 masked_softmax_fusion=masked_softmax_fusion,
                 attention_dropout=attention_dropout,
                 megatron_legacy=megatron_legacy,
@@ -431,10 +411,6 @@
                 output_layer_init_method=output_layer_init_method,
                 hidden_size=hidden_size,
                 ffn_hidden_size=ffn_hidden_size,
-<<<<<<< HEAD
-                dtype=self.param_dtype,
-=======
->>>>>>> 1fede572
                 bias_activation_fusion=bias_activation_fusion,
                 openai_gelu=openai_gelu,
                 onnx_safe=onnx_safe,
@@ -453,10 +429,6 @@
                 output_layer_init_method=output_layer_init_method,
                 hidden_size=hidden_size,
                 ffn_hidden_size=ffn_hidden_size,
-<<<<<<< HEAD
-                dtype=self.param_dtype,
-=======
->>>>>>> 1fede572
                 bias_activation_fusion=bias_activation_fusion,
                 openai_gelu=openai_gelu,
                 onnx_safe=onnx_safe,
@@ -684,10 +656,6 @@
         hidden_dropout=0.1,
         bias_dropout_add_fusion=True,
         persist_layer_norm=False,
-<<<<<<< HEAD
-        megatron_amp_O2=False,
-=======
->>>>>>> 1fede572
         bias_activation_fusion=True,
         openai_gelu=False,
         onnx_safe=False,
@@ -728,10 +696,6 @@
             hidden_dropout=hidden_dropout,
             bias_dropout_add_fusion=bias_dropout_add_fusion,
             persist_layer_norm=persist_layer_norm,
-<<<<<<< HEAD
-            megatron_amp_O2=megatron_amp_O2,
-=======
->>>>>>> 1fede572
             bias_activation_fusion=bias_activation_fusion,
             openai_gelu=openai_gelu,
             onnx_safe=onnx_safe,
@@ -930,10 +894,6 @@
         hidden_dropout=0.1,
         attention_dropout=0.1,
         ffn_dropout=0.0,
-<<<<<<< HEAD
-        megatron_amp_O2=False,
-=======
->>>>>>> 1fede572
         bias_activation_fusion=True,
         bias_dropout_add_fusion=True,
         masked_softmax_fusion=True,
@@ -1110,10 +1070,6 @@
                     params_dtype=config.params_dtype,
                     get_rng_state_tracker=tensor_parallel.random.get_cuda_rng_tracker,
                     fuse_wgrad_accumulation=config.gradient_accumulation_fusion,
-<<<<<<< HEAD
-                    apply_query_key_layer_scaling=apply_query_key_layer_scaling,
-=======
->>>>>>> 1fede572
                     seq_length=None,  # used for jit warmup
                     micro_batch_size=None,  # used for jit warmup
                     sequence_parallel=config.sequence_parallel,
@@ -1143,10 +1099,6 @@
                     hidden_dropout=hidden_dropout,
                     attention_dropout=attention_dropout,
                     ffn_dropout=ffn_dropout,
-<<<<<<< HEAD
-                    megatron_amp_O2=megatron_amp_O2,
-=======
->>>>>>> 1fede572
                     bias_activation_fusion=bias_activation_fusion,
                     bias_dropout_add_fusion=bias_dropout_add_fusion,
                     masked_softmax_fusion=masked_softmax_fusion,
