--- conflicted
+++ resolved
@@ -59,22 +59,7 @@
     get_vad_stream_status,
     prepare_manifest,
 )
-<<<<<<< HEAD
-from nemo.collections.asr.models import OnlineDiarizer
-from nemo.collections import nlp as nemo_nlp
-import nemo.collections.asr as nemo_asr
-from typing import Dict, List, Tuple, Type, Union
-from nemo.collections.asr.models import ClusteringDiarizer
-from nemo.collections.asr.models.ctc_bpe_models import EncDecCTCModelBPE
-from nemo.collections.asr.models.ctc_models import EncDecCTCModel
-from sklearn.preprocessing import OneHotEncoder
 from nemo.collections.asr.parts.utils.streaming_utils import AudioFeatureIterator, FrameBatchASR, StreamingFeatureBufferer
-# , FrameBatchVAD
-from omegaconf import OmegaConf
-=======
-import time 
-from nemo.utils import logging
->>>>>>> 2453fe57
 
 try:
     import arpa
@@ -1435,11 +1420,7 @@
 def add_timestamp_offset(words, word_ts, offset):
     words_adj, word_ts_adj = [], []
     for w, x in zip(words, word_ts):
-<<<<<<< HEAD
         word_range = [round(x[0] + offset,2), round(x[1] + offset,2)] 
-=======
-        word_range = [round(x[0] + offset, 2), round(x[1] + offset, 2)]
->>>>>>> 2453fe57
         if word_range[1] >= 0.0:
             word_ts_adj.append(word_range)
             words_adj.append(w)
@@ -1447,28 +1428,18 @@
 
 
 @timeit
-<<<<<<< HEAD
-def get_wer_feat_logit_single(feat_buffer, frame_asr, frame_len, tokens_per_chunk, delay, model_stride_in_secs, frame_mask):
-=======
 def get_wer_feat_logit_single(
     samples, frame_asr, frame_len, tokens_per_chunk, delay, model_stride_in_secs, frame_mask
 ):
->>>>>>> 2453fe57
     """
     Create a preprocessor to convert audio samples into raw features,
     Normalization will be done per buffer in frame_bufferer.
     """
     hyps = []
     tokens_list = []
-<<<<<<< HEAD
     features = torch.from_numpy(feat_buffer).unsqueeze(0)
     feat_len = torch.tensor(feat_buffer.shape[1]).unsqueeze(0)
     hyp, tokens, log_prob  = frame_asr.transcribe_with_ts(features, feat_len, tokens_per_chunk, delay, streaming_mode=True)
-=======
-    frame_asr.reset()
-    feature_frame_shape = frame_asr.read_audio_samples(samples, delay, model_stride_in_secs, frame_mask)
-    hyp, tokens, log_prob = frame_asr.transcribe_with_ts(tokens_per_chunk, delay)
->>>>>>> 2453fe57
     hyps.append(hyp)
     tokens_list.append(tokens)
     return hyps, tokens_list, features.shape, log_prob
@@ -1493,19 +1464,7 @@
         self.frame_len = frame_len
         self.total_buffer = total_buffer
         self.batch_size = batch_size
-<<<<<<< HEAD
-    
-=======
-
-    @timeit
-    def read_audio_samples(self, samples, delay: float, model_stride_in_secs: float, frame_mask):
-        self.device = self.asr_model.device
-        # samples = np.pad(samples, (0, int(delay * model_stride_in_secs * self.asr_model._cfg.sample_rate)))
-        frame_reader = MaskedFeatureIterator(samples, self.frame_len, self.raw_preprocessor, self.device, frame_mask)
-        self.set_frame_reader(frame_reader)
-        return frame_reader._features.shape
-
->>>>>>> 2453fe57
+
     def buffer_reset(self):
         self.clear_buffer()
         self.reset()
@@ -1625,7 +1584,6 @@
             self.word_ts_seq.extend(word_timetamps)
 
         elif len(words) > 0:
-            # print("words:", words) 
             # Find the first word that starts after frame_start point in state buffer self.word_seq
             before_frame_start_old = torch.tensor(self.word_ts_seq)[:, 0] < self.frame_start + update_margin
             if all(before_frame_start_old):
@@ -1863,7 +1821,6 @@
         """
         vad_mask, vad_timestamps = None, None
         return vad_mask, vad_timestamps
-<<<<<<< HEAD
     
     #TODO
     @timeit
@@ -1877,23 +1834,7 @@
                                                     self.model_stride_in_secs,
                                                     frame_mask,
                                                 )
-=======
-
-    @timeit
-    def run_ASR_decoder_step(self, buffer, frame_mask):
-        hyps, tokens_list, feats_shape, log_prob = get_wer_feat_logit_single(
-            buffer,
-            self.frame_asr,
-            self.chunk_len_in_sec,
-            self.tokens_per_chunk,
-            self.mid_delay,
-            self.model_stride_in_secs,
-            frame_mask,
-        )
->>>>>>> 2453fe57
         self.frame_asr.buffer_reset()
-        print("tokens")
-        print(tokens_list)
      
         logits_len = torch.from_numpy(np.array([len(tokens_list[0])]))
         greedy_predictions = torch.from_numpy(np.array(tokens_list[0])).unsqueeze(0)
@@ -1905,8 +1846,6 @@
             raise ValueError("words and word_ts length mismatch")
         offset = self.buffer_start - self.onset_delay_in_sec + 1
         words_adj, word_ts_adj = add_timestamp_offset(words, word_ts, offset)
-        print(words_adj, word_ts_adj)
-        # import ipdb; ipdb.set_trace()
         return words_adj, word_ts_adj
 
     def update_launcher_timestamps(self):
@@ -2015,10 +1954,6 @@
         self.word_seq: List[str] = []
         self.word_ts_seq: List[List[float]] = []
 
-<<<<<<< HEAD
-   #TODO 1 
-=======
->>>>>>> 2453fe57
     @torch.no_grad()
     def run_step(self, frame=None):
         """
@@ -2041,13 +1976,8 @@
         vad_mask, vad_timestamps = self.run_VAD_decoder_step(buffer=self.audio_buffer)
 
         # Run ASR decoder step to obatain word sequence (`words`) and word timestamps (`word_timestamps`)
-<<<<<<< HEAD
         words, word_timestamps = self.run_ASR_decoder_step(frame_mask=vad_mask)
-   
-=======
-        words, word_timestamps = self.run_ASR_decoder_step(buffer=self.audio_buffer, frame_mask=vad_mask)
-
->>>>>>> 2453fe57
+
         # Use ASR based VAD timestamp if no VAD timestamps are provided
         if vad_timestamps is None:
             vad_timestamps = self.get_VAD_from_ASR(word_ts=word_timestamps)
@@ -2063,11 +1993,4 @@
         diar_hyp = self.diar.diarize_step(audio_buffer_tensor, vad_timestamps_tensor)
 
         self.frame_index += 1
-<<<<<<< HEAD
-        print("run_step:", words, word_timestamps, diar_hyp)
-        # import ipdb; ipdb.set_trace()
-        return words, word_timestamps, diar_hyp
-    
-=======
-        return words, word_timestamps, diar_hyp
->>>>>>> 2453fe57
+        return words, word_timestamps, diar_hyp