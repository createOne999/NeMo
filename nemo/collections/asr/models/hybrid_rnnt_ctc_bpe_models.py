# Copyright (c) 2022, NVIDIA CORPORATION.  All rights reserved.
#
# Licensed under the Apache License, Version 2.0 (the "License");
# you may not use this file except in compliance with the License.
# You may obtain a copy of the License at
#
#     http://www.apache.org/licenses/LICENSE-2.0
#
# Unless required by applicable law or agreed to in writing, software
# distributed under the License is distributed on an "AS IS" BASIS,
# WITHOUT WARRANTIES OR CONDITIONS OF ANY KIND, either express or implied.
# See the License for the specific language governing permissions and
# limitations under the License.

import copy
import os
from typing import Dict, List, Optional, Union

import torch
from lightning.pytorch import Trainer
from omegaconf import DictConfig, ListConfig, OmegaConf, open_dict

from nemo.collections.asr.data import audio_to_text_dataset
from nemo.collections.asr.data.audio_to_text import _AudioTextDataset
from nemo.collections.asr.data.audio_to_text_dali import AudioToBPEDALIDataset
from nemo.collections.asr.data.audio_to_text_lhotse import LhotseSpeechToTextBpeDataset
from nemo.collections.asr.losses.ctc import CTCLoss
from nemo.collections.asr.losses.rnnt import RNNTLoss
from nemo.collections.asr.metrics.wer import WER
from nemo.collections.asr.models.hybrid_rnnt_ctc_models import EncDecHybridRNNTCTCModel
from nemo.collections.asr.parts.mixins import ASRBPEMixin
from nemo.collections.asr.parts.submodules.ctc_decoding import CTCBPEDecoding, CTCBPEDecodingConfig
from nemo.collections.asr.parts.submodules.rnnt_decoding import RNNTBPEDecoding, RNNTBPEDecodingConfig
from nemo.collections.asr.parts.utils.asr_batching import get_semi_sorted_batch_sampler
from nemo.collections.common.data.lhotse import get_lhotse_dataloader_from_config
from nemo.core.classes.common import PretrainedModelInfo
from nemo.utils import logging, model_utils


class EncDecHybridRNNTCTCBPEModel(EncDecHybridRNNTCTCModel, ASRBPEMixin):
    """Base class for encoder decoder RNNT-based models with auxiliary CTC decoder/loss and subword tokenization."""

    def __init__(self, cfg: DictConfig, trainer: Trainer = None):
        # Convert to Hydra 1.0 compatible DictConfig
        cfg = model_utils.convert_model_config_to_dict_config(cfg)
        cfg = model_utils.maybe_update_config_version(cfg)

        # Tokenizer is necessary for this model
        if 'tokenizer' not in cfg:
            raise ValueError("`cfg` must have `tokenizer` config to create a tokenizer !")

        if not isinstance(cfg, DictConfig):
            cfg = OmegaConf.create(cfg)

        # Setup the tokenizer
        self._setup_tokenizer(cfg.tokenizer)

        # Initialize a dummy vocabulary
        vocabulary = self.tokenizer.tokenizer.get_vocab()

        # Set the new vocabulary
        with open_dict(cfg):
            cfg.labels = ListConfig(list(vocabulary))

        with open_dict(cfg.decoder):
            cfg.decoder.vocab_size = len(vocabulary)

        with open_dict(cfg.joint):
            cfg.joint.num_classes = len(vocabulary)
            cfg.joint.vocabulary = ListConfig(list(vocabulary))
            cfg.joint.jointnet.encoder_hidden = cfg.model_defaults.enc_hidden
            cfg.joint.jointnet.pred_hidden = cfg.model_defaults.pred_hidden

        # setup auxiliary CTC decoder
        if 'aux_ctc' not in cfg:
            raise ValueError(
                "The config need to have a section for the CTC decoder named as aux_ctc for Hybrid models."
            )

        with open_dict(cfg):
            if self.tokenizer_type == "agg":
                cfg.aux_ctc.decoder.vocabulary = ListConfig(vocabulary)
            else:
                cfg.aux_ctc.decoder.vocabulary = ListConfig(list(vocabulary.keys()))

        if cfg.aux_ctc.decoder["num_classes"] < 1:
            logging.info(
                "\nReplacing placholder number of classes ({}) with actual number of classes - {}".format(
                    cfg.aux_ctc.decoder["num_classes"], len(vocabulary)
                )
            )
            cfg.aux_ctc.decoder["num_classes"] = len(vocabulary)

        super().__init__(cfg=cfg, trainer=trainer)

        self.cfg.decoding = self.set_decoding_type_according_to_loss(self.cfg.decoding)
        # Setup decoding object
        self.decoding = RNNTBPEDecoding(
            decoding_cfg=self.cfg.decoding,
            decoder=self.decoder,
            joint=self.joint,
            tokenizer=self.tokenizer,
        )

        # Setup wer object
        self.wer = WER(
            decoding=self.decoding,
            batch_dim_index=0,
            use_cer=self.cfg.get('use_cer', False),
            log_prediction=self.cfg.get('log_prediction', True),
            dist_sync_on_step=True,
        )

        # Setup fused Joint step if flag is set
        if self.joint.fuse_loss_wer:
            self.joint.set_loss(self.loss)
            self.joint.set_wer(self.wer)

        # Setup CTC decoding
        ctc_decoding_cfg = self.cfg.aux_ctc.get('decoding', None)
        if ctc_decoding_cfg is None:
            ctc_decoding_cfg = OmegaConf.structured(CTCBPEDecodingConfig)
            with open_dict(self.cfg.aux_ctc):
                self.cfg.aux_ctc.decoding = ctc_decoding_cfg
        self.ctc_decoding = CTCBPEDecoding(self.cfg.aux_ctc.decoding, tokenizer=self.tokenizer)

        # Setup CTC WER
        self.ctc_wer = WER(
            decoding=self.ctc_decoding,
            use_cer=self.cfg.aux_ctc.get('use_cer', False),
            dist_sync_on_step=True,
            log_prediction=self.cfg.get("log_prediction", False),
        )

        # setting the RNNT decoder as the default one
        self.cur_decoder = "rnnt"
<<<<<<< HEAD

    def on_train_epoch_end(self):
=======
        self.epoch_count = 0

    def on_train_epoch_end(self):
        print(f"in {self.epoch_count} on_train_epoch_end")
        print(f"in {self.epoch_count} on_train_epoch_end")
        print(f"in {self.epoch_count} on_train_epoch_end")
        print(f"in {self.epoch_count} on_train_epoch_end")
        print(f"in {self.epoch_count} on_train_epoch_end")
        print(f"in {self.epoch_count} on_train_epoch_end")
        print(f"in {self.epoch_count} on_train_epoch_end")
        print(f"in {self.epoch_count} on_train_epoch_end")
        print(f"in {self.epoch_count} on_train_epoch_end")
>>>>>>> 10ce07e8
        if self.epoch_count > 0 :
            raise KeyboardInterrupt("Simulated KeyboardInterrupt at epoch 2")
        else:
            self.epoch_count += 1
<<<<<<< HEAD

=======
>>>>>>> 10ce07e8
    def _setup_dataloader_from_config(self, config: Optional[Dict]):

        if config.get("use_lhotse"):
            return get_lhotse_dataloader_from_config(
                config,
                # During transcription, the model is initially loaded on the CPU.
                # To ensure the correct global_rank and world_size are set,
                # these values must be passed from the configuration.
                global_rank=self.global_rank if not config.get("do_transcribe", False) else config.get("global_rank"),
                world_size=self.world_size if not config.get("do_transcribe", False) else config.get("world_size"),
                dataset=LhotseSpeechToTextBpeDataset(
                    tokenizer=self.tokenizer,
                    return_cuts=config.get("do_transcribe", False),
                ),
                tokenizer=self.tokenizer,
            )

        dataset = audio_to_text_dataset.get_audio_to_text_bpe_dataset_from_config(
            config=config,
            local_rank=self.local_rank,
            global_rank=self.global_rank,
            world_size=self.world_size,
            tokenizer=self.tokenizer,
            preprocessor_cfg=self.cfg.get("preprocessor", None),
        )

        if dataset is None:
            return None

        if isinstance(dataset, AudioToBPEDALIDataset):
            # DALI Dataset implements dataloader interface
            return dataset

        shuffle = config['shuffle']
        if isinstance(dataset, torch.utils.data.IterableDataset):
            shuffle = False

        if hasattr(dataset, 'collate_fn'):
            collate_fn = dataset.collate_fn
        elif hasattr(dataset.datasets[0], 'collate_fn'):
            # support datasets that are lists of entries
            collate_fn = dataset.datasets[0].collate_fn
        else:
            # support datasets that are lists of lists
            collate_fn = dataset.datasets[0].datasets[0].collate_fn

        batch_sampler = None
        if config.get('use_semi_sorted_batching', False):
            if not isinstance(dataset, _AudioTextDataset):
                raise RuntimeError(
                    "Semi Sorted Batch sampler can be used with AudioToCharDataset or AudioToBPEDataset "
                    f"but found dataset of type {type(dataset)}"
                )
            # set batch_size and batch_sampler to None to disable automatic batching
            batch_sampler = get_semi_sorted_batch_sampler(self, dataset, config)
            config['batch_size'] = None
            config['drop_last'] = False
            shuffle = False

        return torch.utils.data.DataLoader(
            dataset=dataset,
            batch_size=config['batch_size'],
            sampler=batch_sampler,
            batch_sampler=None,
            collate_fn=collate_fn,
            drop_last=config.get('drop_last', False),
            shuffle=shuffle,
            num_workers=config.get('num_workers', 0),
            pin_memory=config.get('pin_memory', False),
        )

    def _setup_transcribe_dataloader(self, config: Dict) -> 'torch.utils.data.DataLoader':
        """
        Setup function for a temporary data loader which wraps the provided audio file.

        Args:
            config: A python dictionary which contains the following keys:
            paths2audio_files: (a list) of paths to audio files. The files should be relatively short fragments. \
                Recommended length per file is between 5 and 25 seconds.
            batch_size: (int) batch size to use during inference. \
                Bigger will result in better throughput performance but would use more memory.
            temp_dir: (str) A temporary directory where the audio manifest is temporarily
                stored.
            num_workers: (int) number of workers. Depends of the batch_size and machine. \
                0 - only the main process will load batches, 1 - one worker (not main process)

        Returns:
            A pytorch DataLoader for the given audio file(s).
        """

        if 'manifest_filepath' in config:
            manifest_filepath = config['manifest_filepath']
            batch_size = config['batch_size']
        else:
            manifest_filepath = os.path.join(config['temp_dir'], 'manifest.json')
            batch_size = min(config['batch_size'], len(config['paths2audio_files']))

        dl_config = {
            'manifest_filepath': manifest_filepath,
            'sample_rate': self.preprocessor._sample_rate,
            'batch_size': batch_size,
            'shuffle': False,
            'num_workers': config.get('num_workers', min(batch_size, os.cpu_count() - 1)),
            'pin_memory': True,
            'channel_selector': config.get('channel_selector', None),
            'use_start_end_token': self.cfg.validation_ds.get('use_start_end_token', False),
        }

        if config.get("augmentor"):
            dl_config['augmentor'] = config.get("augmentor")

        temporary_datalayer = self._setup_dataloader_from_config(config=DictConfig(dl_config))
        return temporary_datalayer

    def change_vocabulary(
        self,
        new_tokenizer_dir: Union[str, DictConfig],
        new_tokenizer_type: str,
        decoding_cfg: Optional[DictConfig] = None,
        ctc_decoding_cfg: Optional[DictConfig] = None,
    ):
        """
        Changes vocabulary used during RNNT decoding process. Use this method when fine-tuning on
        from pre-trained model. This method changes only decoder and leaves encoder and pre-processing
        modules unchanged. For example, you would use it if you want to use pretrained encoder when
        fine-tuning on data in another language, or when you'd need model to learn capitalization,
        punctuation and/or special characters.

        Args:
            new_tokenizer_dir: Directory path to tokenizer or a config for a new tokenizer (if the tokenizer type is `agg`)
            new_tokenizer_type: Type of tokenizer. Can be either `agg`, `bpe` or `wpe`.
            decoding_cfg: A config for the decoder, which is optional. If the decoding type
                needs to be changed (from say Greedy to Beam decoding etc), the config can be passed here.
            ctc_decoding_cfg: A config for auxiliary CTC decoding, which is optional and can be used to change the decoding type.

        Returns: None

        """
        if isinstance(new_tokenizer_dir, DictConfig):
            if new_tokenizer_type == 'agg':
                new_tokenizer_cfg = new_tokenizer_dir
            else:
                raise ValueError(
                    f'New tokenizer dir should be a string unless the tokenizer is `agg`, but this tokenizer type is: {new_tokenizer_type}'
                )
        else:
            new_tokenizer_cfg = None

        if new_tokenizer_cfg is not None:
            tokenizer_cfg = new_tokenizer_cfg
        else:
            if not os.path.isdir(new_tokenizer_dir):
                raise NotADirectoryError(
                    f'New tokenizer dir must be non-empty path to a directory. But I got: {new_tokenizer_dir}'
                )

            if new_tokenizer_type.lower() not in ('bpe', 'wpe'):
                raise ValueError(f'New tokenizer type must be either `bpe` or `wpe`')

            tokenizer_cfg = OmegaConf.create({'dir': new_tokenizer_dir, 'type': new_tokenizer_type})

        # Setup the tokenizer
        self._setup_tokenizer(tokenizer_cfg)

        # Initialize a dummy vocabulary
        vocabulary = self.tokenizer.tokenizer.get_vocab()

        joint_config = self.joint.to_config_dict()
        new_joint_config = copy.deepcopy(joint_config)
        if self.tokenizer_type == "agg":
            new_joint_config["vocabulary"] = ListConfig(vocabulary)
        else:
            new_joint_config["vocabulary"] = ListConfig(list(vocabulary.keys()))

        new_joint_config['num_classes'] = len(vocabulary)
        del self.joint
        self.joint = EncDecHybridRNNTCTCBPEModel.from_config_dict(new_joint_config)

        decoder_config = self.decoder.to_config_dict()
        new_decoder_config = copy.deepcopy(decoder_config)
        new_decoder_config.vocab_size = len(vocabulary)
        del self.decoder
        self.decoder = EncDecHybridRNNTCTCBPEModel.from_config_dict(new_decoder_config)

        del self.loss
        self.loss = RNNTLoss(num_classes=self.joint.num_classes_with_blank - 1)

        if decoding_cfg is None:
            # Assume same decoding config as before
            decoding_cfg = self.cfg.decoding

        # Assert the decoding config with all hyper parameters
        decoding_cls = OmegaConf.structured(RNNTBPEDecodingConfig)
        decoding_cls = OmegaConf.create(OmegaConf.to_container(decoding_cls))
        decoding_cfg = OmegaConf.merge(decoding_cls, decoding_cfg)
        decoding_cfg = self.set_decoding_type_according_to_loss(decoding_cfg)

        self.decoding = RNNTBPEDecoding(
            decoding_cfg=decoding_cfg,
            decoder=self.decoder,
            joint=self.joint,
            tokenizer=self.tokenizer,
        )

        self.wer = WER(
            decoding=self.decoding,
            batch_dim_index=self.wer.batch_dim_index,
            use_cer=self.wer.use_cer,
            log_prediction=self.wer.log_prediction,
            dist_sync_on_step=True,
        )

        # Setup fused Joint step
        if self.joint.fuse_loss_wer or (
            self.decoding.joint_fused_batch_size is not None and self.decoding.joint_fused_batch_size > 0
        ):
            self.joint.set_loss(self.loss)
            self.joint.set_wer(self.wer)

        # Update config
        with open_dict(self.cfg.joint):
            self.cfg.joint = new_joint_config

        with open_dict(self.cfg.decoder):
            self.cfg.decoder = new_decoder_config

        with open_dict(self.cfg.decoding):
            self.cfg.decoding = decoding_cfg

        logging.info(f"Changed tokenizer of the RNNT decoder to {self.joint.vocabulary} vocabulary.")

        # set up the new tokenizer for the CTC decoder
        if hasattr(self, 'ctc_decoder'):
            ctc_decoder_config = copy.deepcopy(self.ctc_decoder.to_config_dict())
            # sidestepping the potential overlapping tokens issue in aggregate tokenizers
            if self.tokenizer_type == "agg":
                ctc_decoder_config.vocabulary = ListConfig(vocabulary)
            else:
                ctc_decoder_config.vocabulary = ListConfig(list(vocabulary.keys()))

            decoder_num_classes = ctc_decoder_config['num_classes']
            # Override number of classes if placeholder provided
            logging.info(
                "\nReplacing old number of classes ({}) with new number of classes - {}".format(
                    decoder_num_classes, len(vocabulary)
                )
            )
            ctc_decoder_config['num_classes'] = len(vocabulary)

            del self.ctc_decoder
            self.ctc_decoder = EncDecHybridRNNTCTCBPEModel.from_config_dict(ctc_decoder_config)
            del self.ctc_loss
            self.ctc_loss = CTCLoss(
                num_classes=self.ctc_decoder.num_classes_with_blank - 1,
                zero_infinity=True,
                reduction=self.cfg.aux_ctc.get("ctc_reduction", "mean_batch"),
            )

            if ctc_decoding_cfg is None:
                # Assume same decoding config as before
                ctc_decoding_cfg = self.cfg.aux_ctc.decoding

            # Assert the decoding config with all hyper parameters
            ctc_decoding_cls = OmegaConf.structured(CTCBPEDecodingConfig)
            ctc_decoding_cls = OmegaConf.create(OmegaConf.to_container(ctc_decoding_cls))
            ctc_decoding_cfg = OmegaConf.merge(ctc_decoding_cls, ctc_decoding_cfg)

            self.ctc_decoding = CTCBPEDecoding(decoding_cfg=ctc_decoding_cfg, tokenizer=self.tokenizer)

            self.ctc_wer = WER(
                decoding=self.ctc_decoding,
                use_cer=self.cfg.aux_ctc.get('use_cer', False),
                log_prediction=self.cfg.get("log_prediction", False),
                dist_sync_on_step=True,
            )

            # Update config
            with open_dict(self.cfg.aux_ctc):
                self.cfg.aux_ctc.decoder = ctc_decoder_config

            with open_dict(self.cfg.aux_ctc):
                self.cfg.aux_ctc.decoding = ctc_decoding_cfg

            logging.info(f"Changed tokenizer of the CTC decoder to {self.ctc_decoder.vocabulary} vocabulary.")

    def change_decoding_strategy(
        self, decoding_cfg: DictConfig = None, decoder_type: str = None, verbose: bool = True
    ):
        """
        Changes decoding strategy used during RNNT decoding process.
        Args:
            decoding_cfg: A config for the decoder, which is optional. If the decoding type
                needs to be changed (from say Greedy to Beam decoding etc), the config can be passed here.
            decoder_type: (str) Can be set to 'rnnt' or 'ctc' to switch between appropriate decoder in a
                model having both RNN-T and CTC decoders. Defaults to None, in which case RNN-T decoder is
                used. If set to 'ctc', it raises error if 'ctc_decoder' is not an attribute of the model.
            verbose: bool whether to display change of decoder config or not.
        """
        if decoder_type is None or decoder_type == 'rnnt':
            if decoding_cfg is None:
                # Assume same decoding config as before
                logging.info("No `decoding_cfg` passed when changing decoding strategy, using internal config")
                decoding_cfg = self.cfg.decoding

            # Assert the decoding config with all hyper parameters
            decoding_cls = OmegaConf.structured(RNNTBPEDecodingConfig)
            decoding_cls = OmegaConf.create(OmegaConf.to_container(decoding_cls))
            decoding_cfg = OmegaConf.merge(decoding_cls, decoding_cfg)
            decoding_cfg = self.set_decoding_type_according_to_loss(decoding_cfg)

            self.decoding = RNNTBPEDecoding(
                decoding_cfg=decoding_cfg,
                decoder=self.decoder,
                joint=self.joint,
                tokenizer=self.tokenizer,
            )

            self.wer = WER(
                decoding=self.decoding,
                batch_dim_index=self.wer.batch_dim_index,
                use_cer=self.wer.use_cer,
                log_prediction=self.wer.log_prediction,
                dist_sync_on_step=True,
            )

            # Setup fused Joint step
            if self.joint.fuse_loss_wer or (
                self.decoding.joint_fused_batch_size is not None and self.decoding.joint_fused_batch_size > 0
            ):
                self.joint.set_loss(self.loss)
                self.joint.set_wer(self.wer)

            self.joint.temperature = decoding_cfg.get('temperature', 1.0)

            # Update config
            with open_dict(self.cfg.decoding):
                self.cfg.decoding = decoding_cfg

            self.cur_decoder = "rnnt"
            if verbose:
                logging.info(
                    f"Changed decoding strategy of the RNNT decoder to \n{OmegaConf.to_yaml(self.cfg.decoding)}"
                )

        elif decoder_type == 'ctc':
            if not hasattr(self, 'ctc_decoding'):
                raise ValueError("The model does not have the ctc_decoding module and does not support ctc decoding.")
            if decoding_cfg is None:
                # Assume same decoding config as before
                logging.info("No `decoding_cfg` passed when changing decoding strategy, using internal config")
                decoding_cfg = self.cfg.aux_ctc.decoding

            # Assert the decoding config with all hyper parameters
            decoding_cls = OmegaConf.structured(CTCBPEDecodingConfig)
            decoding_cls = OmegaConf.create(OmegaConf.to_container(decoding_cls))
            decoding_cfg = OmegaConf.merge(decoding_cls, decoding_cfg)

            self.ctc_decoding = CTCBPEDecoding(decoding_cfg=decoding_cfg, tokenizer=self.tokenizer)

            self.ctc_wer = WER(
                decoding=self.ctc_decoding,
                use_cer=self.ctc_wer.use_cer,
                log_prediction=self.ctc_wer.log_prediction,
                dist_sync_on_step=True,
            )

            self.ctc_decoder.temperature = decoding_cfg.get('temperature', 1.0)

            # Update config
            with open_dict(self.cfg.aux_ctc.decoding):
                self.cfg.aux_ctc.decoding = decoding_cfg

            self.cur_decoder = "ctc"
            if verbose:
                logging.info(
                    f"Changed decoding strategy of the CTC decoder to \n{OmegaConf.to_yaml(self.cfg.aux_ctc.decoding)}"
                )
        else:
            raise ValueError(f"decoder_type={decoder_type} is not supported. Supported values: [ctc,rnnt]")

    @classmethod
    def list_available_models(cls) -> List[PretrainedModelInfo]:
        """
        This method returns a list of pre-trained model which can be instantiated directly from NVIDIA's NGC cloud.

        Returns:
            List of available pre-trained models.
        """
        results = []

        model = PretrainedModelInfo(
            pretrained_model_name="stt_en_fastconformer_hybrid_large_pc",
            description="For details about this model, please visit https://ngc.nvidia.com/catalog/models/nvidia:nemo:stt_en_fastconformer_hybrid_large_pc",
            location="https://api.ngc.nvidia.com/v2/models/nvidia/nemo/stt_en_fastconformer_hybrid_large_pc/versions/1.21.0/files/stt_en_fastconformer_hybrid_large_pc.nemo",
        )
        results.append(model)

        model = PretrainedModelInfo(
            pretrained_model_name="stt_de_fastconformer_hybrid_large_pc",
            description="For details about this model, please visit https://ngc.nvidia.com/catalog/models/nvidia:nemo:stt_de_fastconformer_hybrid_large_pc",
            location="https://api.ngc.nvidia.com/v2/models/nvidia/nemo/stt_de_fastconformer_hybrid_large_pc/versions/1.21.0/files/stt_de_fastconformer_hybrid_large_pc.nemo",
        )
        results.append(model)

        model = PretrainedModelInfo(
            pretrained_model_name="stt_it_fastconformer_hybrid_large_pc",
            description="For details about this model, please visit https://ngc.nvidia.com/catalog/models/nvidia:nemo:stt_it_fastconformer_hybrid_large_pc",
            location="https://api.ngc.nvidia.com/v2/models/nvidia/nemo/stt_it_fastconformer_hybrid_large_pc/versions/1.20.0/files/stt_it_fastconformer_hybrid_large_pc.nemo",
        )
        results.append(model)

        model = PretrainedModelInfo(
            pretrained_model_name="stt_es_fastconformer_hybrid_large_pc",
            description="For details about this model, please visit https://ngc.nvidia.com/catalog/models/nvidia:nemo:stt_es_fastconformer_hybrid_large_pc",
            location="https://api.ngc.nvidia.com/v2/models/nvidia/nemo/stt_es_fastconformer_hybrid_large_pc/versions/1.21.0/files/stt_es_fastconformer_hybrid_large_pc.nemo",
        )
        results.append(model)

        model = PretrainedModelInfo(
            pretrained_model_name="stt_hr_fastconformer_hybrid_large_pc",
            description="For details about this model, please visit https://ngc.nvidia.com/catalog/models/nvidia:nemo:stt_hr_fastconformer_hybrid_large_pc",
            location="https://api.ngc.nvidia.com/v2/models/nvidia/nemo/stt_hr_fastconformer_hybrid_large_pc/versions/1.21.0/files/FastConformer-Hybrid-Transducer-CTC-BPE-v256-averaged.nemo",
        )
        results.append(model)

        model = PretrainedModelInfo(
            pretrained_model_name="stt_ua_fastconformer_hybrid_large_pc",
            description="For details about this model, please visit https://ngc.nvidia.com/catalog/models/nvidia:nemo:stt_ua_fastconformer_hybrid_large_pc",
            location="https://api.ngc.nvidia.com/v2/models/nvidia/nemo/stt_ua_fastconformer_hybrid_large_pc/versions/1.21.0/files/stt_ua_fastconformer_hybrid_large_pc.nemo",
        )
        results.append(model)

        model = PretrainedModelInfo(
            pretrained_model_name="stt_pl_fastconformer_hybrid_large_pc",
            description="For details about this model, please visit https://ngc.nvidia.com/catalog/models/nvidia:nemo:stt_pl_fastconformer_hybrid_large_pc",
            location="https://api.ngc.nvidia.com/v2/models/nvidia/nemo/stt_pl_fastconformer_hybrid_large_pc/versions/1.21.0/files/stt_pl_fastconformer_hybrid_large_pc.nemo",
        )
        results.append(model)

        model = PretrainedModelInfo(
            pretrained_model_name="stt_by_fastconformer_hybrid_large_pc",
            description="For details about this model, please visit https://ngc.nvidia.com/catalog/models/nvidia:nemo:stt_by_fastconformer_hybrid_large_pc",
            location="https://api.ngc.nvidia.com/v2/models/nvidia/nemo/stt_by_fastconformer_hybrid_large_pc/versions/1.21.0/files/stt_by_fastconformer_hybrid_large_pc.nemo",
        )
        results.append(model)

        model = PretrainedModelInfo(
            pretrained_model_name="stt_ru_fastconformer_hybrid_large_pc",
            description="For details about this model, please visit https://ngc.nvidia.com/catalog/models/nvidia:nemo:stt_ru_fastconformer_hybrid_large_pc",
            location="https://api.ngc.nvidia.com/v2/models/nvidia/nemo/stt_ru_fastconformer_hybrid_large_pc/versions/1.21.0/files/stt_ru_fastconformer_hybrid_large_pc.nemo",
        )
        results.append(model)

        model = PretrainedModelInfo(
            pretrained_model_name="stt_fr_fastconformer_hybrid_large_pc",
            description="For details about this model, please visit https://ngc.nvidia.com/catalog/models/nvidia:nemo:stt_fr_fastconformer_hybrid_large_pc",
            location="https://api.ngc.nvidia.com/v2/models/nvidia/nemo/stt_fr_fastconformer_hybrid_large_pc/versions/1.21.0/files/stt_fr_fastconformer_hybrid_large_pc.nemo",
        )
        results.append(model)

        model = PretrainedModelInfo(
            pretrained_model_name="stt_multilingual_fastconformer_hybrid_large_pc_blend_eu",
            description="For details about this model, please visit https://ngc.nvidia.com/catalog/models/nvidia:nemo:stt_multilingual_fastconformer_hybrid_large_pc_blend_eu",
            location="https://api.ngc.nvidia.com/v2/models/nvidia/nemo/stt_multilingual_fastconformer_hybrid_large_pc_blend_eu/versions/1.21.0/files/stt_multilingual_fastconformer_hybrid_large_pc_blend_eu.nemo",
        )
        results.append(model)

        model = PretrainedModelInfo(
            pretrained_model_name="stt_multilingual_fastconformer_hybrid_large_pc",
            description="For details about this model, please visit https://ngc.nvidia.com/catalog/models/nvidia:nemo:stt_multilingual_fastconformer_hybrid_large_pc",
            location="https://api.ngc.nvidia.com/v2/models/nvidia/nemo/stt_multilingual_fastconformer_hybrid_large_pc/versions/1.21.0/files/stt_multilingual_fastconformer_hybrid_large_pc.nemo",
        )
        results.append(model)

        model = PretrainedModelInfo(
            pretrained_model_name="stt_en_fastconformer_hybrid_large_streaming_80ms",
            description="For details about this model, please visit https://ngc.nvidia.com/catalog/models/nvidia:nemo:stt_en_fastconformer_hybrid_large_streaming_80ms",
            location="https://api.ngc.nvidia.com/v2/models/nvidia/nemo/stt_en_fastconformer_hybrid_large_streaming_80ms/versions/1.20.0/files/stt_en_fastconformer_hybrid_large_streaming_80ms.nemo",
        )
        results.append(model)

        model = PretrainedModelInfo(
            pretrained_model_name="stt_en_fastconformer_hybrid_large_streaming_480ms",
            description="For details about this model, please visit https://ngc.nvidia.com/catalog/models/nvidia:nemo:stt_en_fastconformer_hybrid_large_streaming_480ms",
            location="https://api.ngc.nvidia.com/v2/models/nvidia/nemo/stt_en_fastconformer_hybrid_large_streaming_480ms/versions/1.20.0/files/stt_en_fastconformer_hybrid_large_streaming_480ms.nemo",
        )
        results.append(model)

        model = PretrainedModelInfo(
            pretrained_model_name="stt_en_fastconformer_hybrid_large_streaming_1040ms",
            description="For details about this model, please visit https://ngc.nvidia.com/catalog/models/nvidia:nemo:stt_en_fastconformer_hybrid_large_streaming_1040ms",
            location="https://api.ngc.nvidia.com/v2/models/nvidia/nemo/stt_en_fastconformer_hybrid_large_streaming_1040ms/versions/1.20.0/files/stt_en_fastconformer_hybrid_large_streaming_1040ms.nemo",
        )
        results.append(model)

        model = PretrainedModelInfo(
            pretrained_model_name="stt_en_fastconformer_hybrid_large_streaming_multi",
            description="For details about this model, please visit https://ngc.nvidia.com/catalog/models/nvidia:nemo:stt_en_fastconformer_hybrid_large_streaming_multi",
            location="https://api.ngc.nvidia.com/v2/models/nvidia/nemo/stt_en_fastconformer_hybrid_large_streaming_multi/versions/1.20.0/files/stt_en_fastconformer_hybrid_large_streaming_multi.nemo",
        )
        results.append(model)

        return results<|MERGE_RESOLUTION|>--- conflicted
+++ resolved
@@ -134,31 +134,14 @@
 
         # setting the RNNT decoder as the default one
         self.cur_decoder = "rnnt"
-<<<<<<< HEAD
+        self.epoch_count = 0
 
     def on_train_epoch_end(self):
-=======
-        self.epoch_count = 0
-
-    def on_train_epoch_end(self):
-        print(f"in {self.epoch_count} on_train_epoch_end")
-        print(f"in {self.epoch_count} on_train_epoch_end")
-        print(f"in {self.epoch_count} on_train_epoch_end")
-        print(f"in {self.epoch_count} on_train_epoch_end")
-        print(f"in {self.epoch_count} on_train_epoch_end")
-        print(f"in {self.epoch_count} on_train_epoch_end")
-        print(f"in {self.epoch_count} on_train_epoch_end")
-        print(f"in {self.epoch_count} on_train_epoch_end")
-        print(f"in {self.epoch_count} on_train_epoch_end")
->>>>>>> 10ce07e8
         if self.epoch_count > 0 :
             raise KeyboardInterrupt("Simulated KeyboardInterrupt at epoch 2")
         else:
             self.epoch_count += 1
-<<<<<<< HEAD
-
-=======
->>>>>>> 10ce07e8
+            
     def _setup_dataloader_from_config(self, config: Optional[Dict]):
 
         if config.get("use_lhotse"):
