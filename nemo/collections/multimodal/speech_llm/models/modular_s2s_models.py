import itertools
import json
import os
from collections import OrderedDict
from typing import List, Optional, Union

import numpy as np
import sacrebleu
import torch
from omegaconf import DictConfig, OmegaConf
from omegaconf.omegaconf import OmegaConf, open_dict
from pytorch_lightning.trainer.trainer import Trainer
from pytorch_lightning.utilities import rank_zero_only
from torch import Tensor

from nemo.collections.asr.parts.utils.eval_utils import remove_punctuations
from nemo.collections.common.metrics import MetricStringToTorchMetric, TextMetricsSet
from nemo.collections.common.parts.utils import apply_rope_scaling, extend_instance
from nemo.collections.multimodal.speech_llm.models.modular_models import ModularAudioGPTModel
from nemo.collections.nlp.models.language_modeling.megatron_gpt_model import EmbeddingScalingMixin, get_specs
from nemo.collections.nlp.models.language_modeling.megatron_gpt_sft_model import MegatronGPTSFTModel
from nemo.collections.nlp.parts.utils_funcs import get_last_rank
from nemo.utils import AppState, logging, model_utils

try:
    from megatron.core import InferenceParams, parallel_state, tensor_parallel
    from megatron.core.models.common.embeddings.language_model_embedding import LanguageModelEmbedding
    from megatron.core.models.gpt import GPTModel as MCoreGPTModel
    from megatron.core.transformer.transformer_config import TransformerConfig

    try:
        from megatron.core.num_microbatches_calculator import (
            get_num_microbatches,
            reconfigure_num_microbatches_calculator,
        )

    except (ImportError, ModuleNotFoundError):
        logging.warning("Megatron num_microbatches_calculator not found, using Apex version.")
        from apex.transformer.pipeline_parallel.utils import (
            _reconfigure_microbatch_calculator as reconfigure_num_microbatches_calculator,
        )
        from apex.transformer.pipeline_parallel.utils import get_num_microbatches
    from megatron.core.packed_seq_params import PackedSeqParams

    HAVE_MEGATRON_CORE = True

except (ImportError, ModuleNotFoundError):
    HAVE_MEGATRON_CORE = False

default_inference_config = {'tokens_to_generate': 30}


class SumVocabParallelEmbedding(tensor_parallel.VocabParallelEmbedding):

    def __init__(
        self,
        proj_head_dims,
        *args,
        **kwargs,
    ) -> None:
        super().__init__(*args, **kwargs)
        self.proj_head_dims = proj_head_dims

    def forward(self, input_):

        if input_.ndim == 3:
            assert input_.shape[2] == len(self.proj_head_dims)
            input_ = input_.clone()
            for i in range(len(self.proj_head_dims)):
                # shuold consider the offset of previous projection heads
                input_[:, :, i] += sum(self.proj_head_dims[:i])
            assert input_.max() < sum(self.proj_head_dims)
        embeddings = super().forward(input_)
        if input_.ndim == 3:
            # sum the multi proj embeddings as the final embeddings
            embeddings = torch.sum(embeddings, axis=2)
        return embeddings


class SumMultiEmbedding(LanguageModelEmbedding):
    """Language model embeddings with multiple tokens at each time step. The embeddings of the tokens of the same time step will be computed separately and then be summed together."""

    def __init__(
        self,
        proj_head_dims,
        *args,
        **kwargs,
    ) -> None:
        super().__init__(*args, **kwargs)
        del self.word_embeddings
        self.word_embeddings = SumVocabParallelEmbedding(
            num_embeddings=self.vocab_size,
            embedding_dim=self.config.hidden_size,
            init_method=self.config.init_method,
            reduce_scatter_embeddings=self.reduce_scatter_embeddings,
            config=self.config,
            proj_head_dims=proj_head_dims,
        )


class S2sMCoreGPTModel(MCoreGPTModel):

    def __init__(
        self,
        config: TransformerConfig,
        proj_head_dims: List[int],
        proj_head_loss_weights: List[float],
        *args,
        **kwargs,
    ) -> None:
        super().__init__(config=config, *args, **kwargs)
        self.n_proj_heads = len(proj_head_dims)
        self.proj_head_dims = proj_head_dims
        self.proj_head_loss_weights = proj_head_loss_weights
        self.output_layers = torch.nn.ModuleList(
            [
                tensor_parallel.ColumnParallelLinear(
                    config.hidden_size,
                    output_size=self.proj_head_dims[i],
                    config=config,
                    init_method=config.init_method,
                    bias=False,
                    skip_bias_add=False,
                    gather_output=not self.parallel_output,
                    skip_weight_param_allocation=self.pre_process and self.share_embeddings_and_output_weights,
                    embedding_activation_buffer=self.embedding_activation_buffer,
                    grad_output_buffer=self.grad_output_buffer,
                )
                for i in range(self.n_proj_heads)
            ]
        )

    # TODO rewrite setup_embeddings_and_output_layer to include self.output_layers

    def extend_embedding(self, vocab_size: int):
        """Extend the embedding layer with new vocab size."""

        # Extend word embedding table if self.padded_vocab_size is larger than the size of the pre-trained word embedding
        pretrained_emb = self.embedding

        self.embedding = SumMultiEmbedding(
            config=self.config,
            vocab_size=vocab_size,
            max_sequence_length=self.max_sequence_length,
            position_embedding_type=self.position_embedding_type,
            proj_head_dims=self.proj_head_dims,
        )
        self.embedding.word_embeddings.weight.data[: pretrained_emb.word_embeddings.weight.shape[0]] = (
            pretrained_emb.word_embeddings.weight.data
        )
        # Zero out the new embeddings to make the model behave the same as it was pre-trained
        self.embedding.word_embeddings.weight.data[pretrained_emb.word_embeddings.weight.shape[0] :].zero_()
        del pretrained_emb

    def forward(
        self,
        input_ids: Tensor,
        position_ids: Tensor,
        attention_mask: Tensor,
        decoder_input: Tensor = None,
        labels: Tensor = None,
        inference_params: InferenceParams = None,
        packed_seq_params: PackedSeqParams = None,
        extra_block_kwargs: dict = None,
    ) -> Tensor:
        """Forward function of the GPT Model This function passes the input tensors
        through the embedding layer, and then the decoeder and finally into the post
        processing layer (optional).

        It either returns the Loss values if labels are given  or the final hidden units
        """
        # If decoder_input is provided (not None), then input_ids and position_ids are ignored.
        # Otherwise, apply embedding layer on input_ids and position_ids to get decoder_input.

        # Decoder embedding.
        if decoder_input is not None:
            pass
        elif self.pre_process:
            decoder_input = self.embedding(input_ids=input_ids, position_ids=position_ids)
        else:
            # intermediate stage of pipeline
            # decoder will get hidden_states from encoder.input_tensor
            decoder_input = None

        # Rotary positional embeddings (embedding is None for PP intermediate devices)
        rotary_pos_emb = None
        if self.position_embedding_type == 'rope':
            rotary_seq_len = self.rotary_pos_emb.get_rotary_seq_len(
                inference_params, self.decoder, decoder_input, self.config
            )
            rotary_pos_emb = self.rotary_pos_emb(rotary_seq_len)

        # Run decoder.
        hidden_states = self.decoder(
            hidden_states=decoder_input,
            attention_mask=attention_mask,
            inference_params=inference_params,
            rotary_pos_emb=rotary_pos_emb,
            packed_seq_params=packed_seq_params,
            **(extra_block_kwargs or {}),
        )

        if not self.post_process:
            return hidden_states

        # logits and loss
        all_logits = [self.output_layers[i](hidden_states)[0] for i in range(self.n_proj_heads)]
        output_weight = None
        if self.share_embeddings_and_output_weights:
            output_weight = self.shared_embedding_or_output_weight()
        all_logits[0], _ = self.output_layer(hidden_states, weight=output_weight)

        if labels is None:
            # [s b h] => [b s h]
            return_logits = [logits.transpose(0, 1).contiguous() for logits in all_logits]
            return torch.cat(return_logits, dim=-1)  # cat the last dim together to make other mcore code happy

        tokens_loss = torch.stack(
            [self.compute_language_model_loss(labels[:, :, i], all_logits[i]) for i in range(self.n_proj_heads)],
            axis=2,
        )
        tokens_loss = (
            tokens_loss
            * torch.FloatTensor(self.proj_head_loss_weights).to(tokens_loss.device)
            / sum(self.proj_head_loss_weights)
        )
        return tokens_loss


class S2sModularAudioGPTModel(ModularAudioGPTModel):
    """S2S version of Modularized speech GPT model."""

    def model_provider_func(self, pre_process, post_process):
        """Model depends on pipeline paralellism."""
        if self.mcore_gpt:
            if not hasattr(self.cfg, 'decoder_reduction_factor'):
                self.decoder_reduction_factor = 1
            else:
                self.decoder_reduction_factor = self.cfg.decoder_reduction_factor
            self.proj_head_dims = self.cfg.proj_head_dims
            self.proj_head_loss_weights = self.cfg.get('proj_head_loss_weights', [1.0])
            if self.decoder_reduction_factor != 1:
                self.proj_head_dims = [self.proj_head_dims[0]] + self.proj_head_dims[
                    1:
                ] * self.decoder_reduction_factor
                self.proj_head_loss_weights = [self.cfg.proj_head_loss_weights[0]] + self.cfg.proj_head_loss_weights[
                    1:
                ] * self.decoder_reduction_factor

            model = S2sMCoreGPTModel(
                config=self.transformer_config,
                transformer_layer_spec=get_specs(
                    self.spec_name,
                    self.transformer_config,
                    self.transformer_engine,
                    self.cfg.get('hyena', None),
                ),
                vocab_size=self.padded_vocab_size,  # later can be updated to s2s_vocab_size
                max_sequence_length=self.cfg.get('encoder_seq_length', 512),
                pre_process=pre_process,
                post_process=post_process,
                parallel_output=True,
                share_embeddings_and_output_weights=self.cfg.get('share_embeddings_and_output_weights', True),
                position_embedding_type=self.cfg.get('position_embedding_type', 'learned_absolute'),
                rotary_percent=self.cfg.get('rotary_percentage', 1.0),
                seq_len_interpolation_factor=self.cfg.get('seq_len_interpolation_factor', None),
                rotary_base=self.cfg.get('rotary_base', 10000),
                proj_head_dims=self.proj_head_dims,
                proj_head_loss_weights=self.proj_head_loss_weights,
            )

            if self.cfg.get('scale_positional_embedding', False):
                model.rotary_pos_emb.inv_freq = apply_rope_scaling(model.rotary_pos_emb.inv_freq)

            if self.cfg.get("apply_embedding_scaling", False) and parallel_state.is_pipeline_first_stage():
                extend_instance(model.embedding, EmbeddingScalingMixin)
        else:
            raise ValueError("S2S ModularAudioGPTModel requires Megatron-core GPT model.")
        return model

    @classmethod
    def restore_from_pretrained_models(
        cls,
        cfg: Optional[Union[OmegaConf, str]] = None,
        trainer: Optional[Trainer] = None,
    ):

        model, codec_model, asr_model, mos_model = super().restore_from_pretrained_models(cfg, trainer)
        if cfg.model.get('salm_model_path') is not None:
            torch_state_dict = torch.load(cfg.model.get('salm_model_path'))['state_dict']
            model.setup_complete = False
            model.load_state_dict(torch_state_dict, strict=False)
            logging.info(f"loading from {cfg.model.get('salm_model_path')}: {torch_state_dict.keys()}")

        model.padded_vocab_size = cfg.model.s2s_vocab_size

        if cfg.model.get('megatron_amp_O2', False):
            base_model = model.model.module
        else:
            base_model = model.model

        base_model.extend_embedding(model.padded_vocab_size)
        # print out params in more details
        model.summarize(max_depth=2)

        cls.codec_model = codec_model
        cls.asr_model = asr_model
        cls.mos_model = mos_model
        return model

    # change to add one more dimension
    def _shift_labels_by_emb_len(self, labels, label_lens, emb_lens, max_len, pad_token=0):
        """Shift labels to the right by the length of the audio embeddings."""
        shifted_labels = []
        for label, label_len, emb_len in zip(labels, label_lens, emb_lens):
            shifted_label = torch.full([max_len, label[0].shape[0]], pad_token, device=label.device)
            shifted_label[emb_len : emb_len + label_len] = label[:label_len]
            shifted_labels.append(shifted_label)
        shifted_labels = torch.stack(shifted_labels, dim=0)
        return shifted_labels

    def inference_step(self, dataloader_iter, mode):
        """
        Used for validation and test steps, added postprocessing after calling self.predict_step().
        """
        # import pdb; pdb.set_trace()

        # Evaluation of multimodal data follows the same pattern as training except predict_step
        batch, batch_idx, dataloader_idx = next(dataloader_iter)
        data_cfg = self.cfg.data.validation_ds if mode == 'validation' else self.cfg.data.test_ds
        self._reconfigure_and_process_inference_batch(batch, data_cfg)
        # Meta data from dataset
        metadata = batch.get('metadata', [{}] * len(batch['tokens']))
        loss = super(MegatronGPTSFTModel, self).validation_step(itertools.chain([batch]), dataloader_idx)

        # We need _inference_config to get generation params
        # add_BOS and tokens_to_generate are set in dataset
        if self.get_inference_config() is None:
            logging.warning(f'inference_config is not set. Use default: {default_inference_config}')
            self.set_inference_config(inference_config=default_inference_config)
        self._inference_config['add_BOS'] = data_cfg.add_bos
        self._inference_config['tokens_to_generate'] = data_cfg.get('tokens_to_generate')

        output = self.predict_step(batch, batch_idx, dataloader_idx)

        inputs_text = [self.tokenizer.ids_to_text(c.tolist()) for c in batch['instructions']]
        labels_text = [self.tokenizer.ids_to_text(a.tolist()) for a in batch['target_texts']]
        # only do ids_to_text on the first channel which is text
        output['token_ids_text'] = (np.array(output['token_ids'])[:, :, 0]).tolist()
        preds_text = [
            self.tokenizer.ids_to_text(t[l.item() :][: data_cfg.get('tokens_to_generate')])
            for t, l in zip(output['token_ids_text'], batch['context_lengths'])
        ]

        if data_cfg.get("end_string", None):
            # sometimes data_cfg.end_string != self.tokenizer.ids_to_text(self.tokenizer.text_to_ids(data_cfg.end_string))
            # for example when data_cfg.end_string = "<end>", the end_string_re will start with " ?? "
            end_string_re = self.tokenizer.ids_to_text(self.tokenizer.text_to_ids(data_cfg.end_string))
            preds_text_cleaned = []
            labels_text_cleaned = []
            for p, l in zip(preds_text, labels_text):
                # remove end_string from the end of the string
                for es in [end_string_re, data_cfg.end_string]:
                    if p.endswith(es):
                        p = p[: -len(es)].strip()
                    if l.endswith(es):
                        l = l[: -len(es)].strip()
                preds_text_cleaned.append(p)
                labels_text_cleaned.append(l)
            # TODO: remove preds_text here since it is not used. the real preds_text is obtained by parse_decoder_outputs()
            preds_text = preds_text_cleaned
            labels_text = labels_text_cleaned

        if data_cfg.get("remove_text_pc", False):
            preds_text = [remove_punctuations(p.lower(), data_cfg.get("punctuations", None)) for p in preds_text]
            labels_text = [remove_punctuations(l.lower(), data_cfg.get("punctuations", None)) for l in labels_text]

        # if loss is nan, print the input, label and pred
        if loss.isnan():
            logging.info("++++++++++++++ NaN loss detected ++++++++++++++")
            for i in range(len(inputs_text)):
                logging.info(f"Input: `{inputs_text[i]}`")
                logging.info(f"Label: `{labels_text[i]}`")
                logging.info(f"Pred: `{preds_text[i]}`")
            logging.info("++++++++++++++++++++++++++++++++++++++++++++++++")

        outputs = {
            'loss': loss,
            'preds': output['token_ids'],
            'context_lengths': batch['context_lengths'],
            'labels': batch['answers'],  # [str]
            'labels_text': labels_text,  # [str]
            'inputs': inputs_text,  # [str]
            'metadata': metadata,  # [dict]
            'batch_idx': batch_idx,
        }

        if mode == 'validation':
            if len(self._validation_dl) > 1:
                # super().validation_step appends just loss to self.validation_step_outputs, replace the last appended loss with the outputs dict
                self.validation_step_outputs[dataloader_idx][-1] = outputs
            else:
                # super().validation_step appends just loss to self.validation_step_outputs, replace the last appended loss with the outputs dict
                self.validation_step_outputs[-1] = outputs
        else:
            if len(self._test_dl) > 1:
                self.test_step_outputs[dataloader_idx][-1] = outputs
            else:
                self.test_step_outputs[-1] = outputs
        return outputs

    def parse_decoder_outputs(
        self, input_decoder_output, text_separator, context_length, speech_pad_id=1001, speech_eos_id=1004
    ):
        # remove text context
        max_len = input_decoder_output.shape[0]
        decoder_output = input_decoder_output[-1:].tile([max_len, 1])
        decoder_output[: max_len - context_length] = input_decoder_output[context_length:]

        # Do not split because text and speech are now aligned
        # Split text and speech part based on the position of the first separator token
        # sep_pos = (decoder_output[:, 0] == text_separator).long()
        # if torch.any(sep_pos):
        #     first_sep_pos = torch.argmax(sep_pos)
        #     text_tokens = decoder_output[:first_sep_pos, 0]
        #     speech_tokens = decoder_output[first_sep_pos + 1 :, 1:]
        # else:
        #     text_tokens = decoder_output[:, 0]
        #     speech_tokens = decoder_output[:, 1:]
        text_tokens = decoder_output[:, 0]
        speech_tokens = decoder_output[:, 1:]

        # import pdb; pdb.set_trace()

        # Get speech token ids
        if self.cfg.get('megatron_amp_O2', False):
            n_speech_codebooks = self.model.module.n_proj_heads - 1
        else:
            n_speech_codebooks = self.model.n_proj_heads - 1

        # Remove padded parts of speech tokens
        speech_eos_pos = torch.sum(speech_tokens == speech_eos_id, axis=1) == n_speech_codebooks
        speech_mask = torch.cumsum(speech_eos_pos, 0) == 0
        speech_tokens = speech_tokens[speech_mask]
        # Revert decoder output reduction
        new_shape = (
            speech_tokens.shape[0] * self.cfg.decoder_reduction_factor,
            speech_tokens.shape[1] // self.cfg.decoder_reduction_factor,
        )
        speech_tokens = speech_tokens.reshape(new_shape)
        return text_tokens.long(), speech_tokens.long()

    def decode_and_save_wavs(self, codec_model, codes_list, wav_dir, metadata_list):
        import soundfile as sf

        sample_rate = 22050
        os.makedirs(wav_dir, exist_ok=True)
        wavs = []
        for codes, metadata in zip(codes_list, metadata_list):
            codes = torch.tensor(codes).to(codec_model.device).T
            codec_len = torch.Tensor([codes.shape[1]]).long().to(codec_model.device)
            wav, _ = codec_model.decode(tokens=codes.unsqueeze(0), tokens_len=codec_len)
            wav = wav[0]
            wavs.append(wav)
            sf.write(
                os.path.join(wav_dir, metadata['audio_filepath'].split('.wav')[0] + ".gen.wav"),
                wav.detach().cpu().numpy(),
                sample_rate,
            )

        return wavs

    def inference_epoch_end(self, outputs, mode, data_cfg):
        # Parent class will handle logging of the loss.
        if not outputs or (all([not x for x in outputs])):
            return None

        if isinstance(outputs[0], dict):
            outputs = [outputs]

        averaged_loss = []
        # Log metrics for each provided validation/test dataset.
        for dataloader_idx, output in enumerate(outputs):
            if len(output) == 0:
                logging.warning(f"Empty output for dataloader_idx: {dataloader_idx}")
                continue
            # Expand on_validation_epoch_end from parent class MegatronGPTModel as on_validation_epoch_end doesnt take outputs arg
            loss_vals = [x['loss'] for x in output]
            if parallel_state.is_pipeline_last_stage():
                # only the last pipeline parallel stages return loss with their batch size
                if self.cfg.data.get('validation_drop_last', True):
                    loss = torch.stack(loss_vals).mean()
                else:
                    # Compute the avg loss by total_loss across all samples / total number of samples
                    total_loss_and_total_samples = torch.vstack(loss_vals).sum(axis=0)
                    avg_loss = total_loss_and_total_samples[0] / total_loss_and_total_samples[1]
                    loss = avg_loss.type(torch.float32).cuda()
            else:
                loss = torch.tensor(0.0, dtype=torch.float32).cuda()

            # we can only log on one rank if it is rank zero so we broadcast from last rank
            torch.distributed.broadcast(loss, get_last_rank())

            self.log('val_loss', loss, prog_bar=True, rank_zero_only=True, batch_size=1, sync_dist=True)

            # Determine the key used to log the loss based on the user provided name of the dataset or the dataloader index.
            loss_log_key = self._determine_log_key(data_cfg, dataloader_idx, "loss", mode)
            self.log(loss_log_key, loss, batch_size=1)
            averaged_loss.append(loss)

            # Gather the outputs object from all data parallel ranks since we are using the DistributedSampler which splits data across DDP ranks.
            gathered_outputs = [None for _ in range(parallel_state.get_data_parallel_world_size())]
            torch.distributed.all_gather_object(
                gathered_outputs,
                [
                    {
                        'preds': x['preds'],
                        'labels': x['labels'],
                        'inputs': x['inputs'],
                        'metadata': x['metadata'],
                        'context_lengths': x['context_lengths'],
                        'batch_idx': x['batch_idx'],
                        'labels_text': x['labels_text'],
                    }
                    for x in output
                ],
                group=parallel_state.get_data_parallel_group(),
            )

            # Remove duplicate examples due to distributed sampler.
            inp_label_set = set()
            deduplicated_outputs = {
                'preds': [],
                'labels': [],
                'inputs': [],
                'metadata': [],
                'speech_preds': [],
                'speech_answers': [],
                'text_answers': [],
                'batch_idx': [],
            }
            total_size = 0
            for rank in range(0, parallel_state.get_data_parallel_world_size()):
                for batch in gathered_outputs[rank]:
                    for pred, answer, input, metadata, pred_context_length, labels_text in zip(
                        batch['preds'],
                        batch['labels'],
                        batch['inputs'],
                        batch['metadata'],
                        batch['context_lengths'],
                        batch['labels_text'],
                    ):
                        context_length = len(self.tokenizer.text_to_ids(input))
                        text_answer, speech_answer = self.parse_decoder_outputs(
                            answer,
                            self.tokenizer.eos_id,
                            context_length,
                            self.cfg.data.train_ds.speech_pad_id,
                            self.cfg.data.train_ds.speech_eos_id,
                        )
                        key = input + self.tokenizer.ids_to_text(text_answer) + str(metadata)
                        total_size += 1
                        if key not in inp_label_set:
                            inp_label_set.add(key)

                            text_pred, speech_pred = self.parse_decoder_outputs(
                                torch.Tensor(pred),
                                self.tokenizer.eos_id,
                                pred_context_length,
                                self.cfg.data.train_ds.speech_pad_id,
                                self.cfg.data.train_ds.speech_eos_id,
                            )
                            text_pred_text = self.tokenizer.ids_to_text(text_pred)
                            deduplicated_outputs['preds'].append(text_pred_text.strip())
                            deduplicated_outputs['labels'].append(labels_text.strip())
                            text_answer_text = self.tokenizer.ids_to_text(text_answer)
                            deduplicated_outputs['text_answers'].append(text_answer_text.strip())
                            deduplicated_outputs['speech_preds'].append(speech_pred.cpu().numpy())
                            deduplicated_outputs['speech_answers'].append(speech_answer.cpu().numpy())

                            deduplicated_outputs['inputs'].append(input)
                            deduplicated_outputs['metadata'].append(metadata)
                            deduplicated_outputs['batch_idx'].append(batch['batch_idx'])

            # Compute metric score
            metric_name = self.val_metric_name if mode == 'validation' else self.test_metric_name
            metric = self.val_metric if mode == 'validation' else self.test_metric
            averaged_metric = [[] for _ in range(len(metric_name))]
            output_dir = data_cfg.get("output_dir", "./")
            run_codec = any(("asr" in metric_name or "mos" in metric_name) for metric_name in metric_name)
            run_asr = any("asr" in metric_name for metric_name in metric_name)
            run_mos = any("mos" in metric_name for metric_name in metric_name)

            # TODO: move the following model init code to init() function
            if run_codec:
                self.additional_models['codec_model'] = self.codec_model
                assert 'codec_model' in self.additional_models
                codec_model = self.additional_models['codec_model']
                codec_model.to(self.device)
                codec_model.eval()

                with torch.no_grad():
                    logging.info(f"Decoding and saving audio")
                    pred_wavs = self.decode_and_save_wavs(
                        codec_model,
                        deduplicated_outputs['speech_preds'],
                        os.path.join(output_dir, "wav", "pred"),
                        deduplicated_outputs['metadata'],
                    )
                    answer_wavs = self.decode_and_save_wavs(
                        codec_model,
                        deduplicated_outputs['speech_answers'],
                        os.path.join(output_dir, "wav", "answer"),
                        deduplicated_outputs['metadata'],
                    )

            if run_asr:
                self.additional_models['asr_model'] = self.asr_model
                assert 'asr_model' in self.additional_models
                asr_model = self.additional_models['asr_model']

                with torch.no_grad():
                    logging.info(f"Running ASR on speech preds")
                    speech_preds_transcribed = asr_model.transcribe(pred_wavs)[0]
                    speech_answers_transcribed = asr_model.transcribe(answer_wavs)[0]
                    deduplicated_outputs['speech_preds_transcribed'] = speech_preds_transcribed
                    deduplicated_outputs['speech_answers_transcribed'] = speech_answers_transcribed

            if run_mos:
                self.additional_models['squim_mos_model'] = self.mos_model
                assert 'squim_mos_model' in self.additional_models
                squim_mos_model = self.additional_models['squim_mos_model']

                import torchaudio

                with torch.no_grad():
                    logging.info(f"Running MOS prediction")
                    pred_wavs_resampled = [
                        torchaudio.functional.resample(wav, 22050, 16000).unsqueeze(0) for wav in pred_wavs
                    ]
                    answer_wavs_resampled = [
                        torchaudio.functional.resample(wav, 22050, 16000).unsqueeze(0) for wav in answer_wavs
                    ]
                    squim_mos_scores = [
                        squim_mos_model(pred_wav, answer_wav)
                        for pred_wav, answer_wav in zip(pred_wavs_resampled, answer_wavs_resampled)
                    ]
                    deduplicated_outputs['mos_scores'] = squim_mos_scores

            if self.global_rank == 0:
                for (
                    labels,
                    text_answer_text,
                    preds,
                    speech_preds_transcribed,
                    speech_answer,
                    speech_pred,
                    inputs,
                    batch_idx,
                    speech_answers_transcribed,
                ) in zip(
                    deduplicated_outputs['labels'],
                    deduplicated_outputs['text_answers'],
                    deduplicated_outputs['preds'],
                    deduplicated_outputs['speech_preds_transcribed'],
                    deduplicated_outputs['speech_answers'],
                    deduplicated_outputs['speech_preds'],
                    deduplicated_outputs['inputs'],
                    deduplicated_outputs['batch_idx'],
                    deduplicated_outputs['speech_answers_transcribed'],
                ):
                    if (
                        data_cfg.get("log_every_n_steps", None) is not None
                        and batch_idx % data_cfg.log_every_n_steps == 0
                    ):
                        logging.info(f"Input: `{inputs}`")
                        logging.info(f"Label: `{labels}` text_answer_text: `{text_answer_text}`")
                        logging.info(f"Pred: `{preds}`")
                        logging.info(f"speech_preds_transcribed: `{speech_preds_transcribed}`")
                        logging.info(f"speech_answers_transcribed: `{speech_answers_transcribed}`")
                        logging.info(f"Speech out len: pred {speech_pred.shape} label {speech_answer.shape}")

            # Compute metric score
            for metric_name, metric_fn, averaged_metric in zip(metric_name, metric, averaged_metric):
                if metric_name != 'loss':
                    metric_log_key = self._determine_log_key(data_cfg, dataloader_idx, metric_name, mode)
                    labels = deduplicated_outputs['labels']
                    # sacrebleu.corpus_bleu is commonly used which does not share
                    # the same interface as other metrics. We handle it separately.
                    text_preds = deduplicated_outputs['preds']
                    if "asr-" in metric_name:
                        text_preds = deduplicated_outputs['speech_preds_transcribed']

                    text_metric_name = metric_name.replace("asr-", "")
                    if text_metric_name == 'bleu':  # asr-bleu, bleu
                        metric_result = torch.Tensor([sacrebleu.corpus_bleu(text_preds, [labels]).score]).to(
                            self.device
                        )
                    elif text_metric_name == 'wer':  # asr-wer, wer
                        for pred, label in zip(text_preds, labels):
                            _ = metric_fn(pred, label)

                        metric_result = metric_fn.compute()
                        metric_fn.reset()
                    elif metric_name == 'mos':
                        metric_result = sum(deduplicated_outputs['mos_scores']) / len(
                            deduplicated_outputs['mos_scores']
                        )
                    else:
                        for pred, label in zip(deduplicated_outputs['preds'], labels):
                            _ = metric_fn(pred, label)

                        metric_result = metric_fn.compute()
                        metric_fn.reset()

                    self.log(metric_log_key, metric_result.item(), sync_dist=True)
                    logging.info(f"{mode} {metric_name}: {metric_result.item()}")

                    averaged_metric.append(metric_result)

            # Write predictions to file
            if self.global_rank == 0 and data_cfg.get("write_predictions_to_file", False):
                logging.info(
                    f"Total deduplicated inference data size: {total_size} to {len(deduplicated_outputs['inputs'])}"
                )

                # Check if the user provided a prefix path to the file(s) they want to write.
                if not hasattr(data_cfg, "output_file_path_prefix") or data_cfg.output_file_path_prefix is None:
                    raise ValueError(
                        f"Cannot write predictions to file when output_file_path_prefix is not set or present in the yaml config file."
                    )
                filename_log_key = self._determine_log_key(data_cfg, dataloader_idx, None, mode)
                output_dir = data_cfg.get("output_dir", "./")
                self.write_predictions_to_file(
                    deduplicated_outputs, f"{data_cfg.output_file_path_prefix}_{filename_log_key}", output_dir
                )

            torch.distributed.barrier(group=parallel_state.get_data_parallel_group())
            outputs[dataloader_idx].clear()  # free memory

        # Logging of the averaged metrics:
        averaged_loss = sum(averaged_loss) / len(averaged_loss)
        averaged_metric = sum(averaged_metric) / len(averaged_metric) if len(averaged_metric) > 0 else None
        averaged_loss = averaged_loss.to(self.device)
        if averaged_metric is not None:
            averaged_metric = averaged_metric.to(self.device)

        # Handle case where metrics can be nan or inf. This can break checkpoint save/load.
        if averaged_metric is not None and (torch.isinf(averaged_metric) or torch.isnan(averaged_metric)):
            app_state = AppState()
            monitor_mode = app_state.checkpoint_callback_params.mode
            assert monitor_mode in ['min', 'max']
            averaged_metric = 0.0 if monitor_mode == 'max' else 1e5

        if mode == 'validation':
            self.log("validation_loss", averaged_loss, batch_size=1, sync_dist=True)
            if averaged_metric is not None:
                self.log(f"validation_{self.val_metric_name}", averaged_metric, sync_dist=True, batch_size=1)
        elif mode == 'test':
            self.log("test_loss", averaged_loss, batch_size=1, sync_dist=True)
            if averaged_metric is not None:
                self.log(f"test_{self.test_metric_name}", averaged_metric, sync_dist=True, batch_size=1)

        # Merge the functionality of previous on_inference_epoch_end() within inference_epoch_end() func here
        app_state = AppState()
        self._restore_activation_checkpointing_args()
        if hasattr(self, "_train_ds"):
            reconfigure_num_microbatches_calculator(
                rank=app_state.global_rank,
                rampup_batch_size=None,
                global_batch_size=self.cfg.data.train_ds.global_batch_size,
                micro_batch_size=self.cfg.data.train_ds.micro_batch_size,
                data_parallel_size=parallel_state.get_data_parallel_world_size(),
            )
        # When running `trainer.validate()`, the training dataset is not available.
        else:
            logging.warning('No training data found, reconfiguring microbatches based on validation batch sizes.')
            reconfigure_num_microbatches_calculator(
                rank=app_state.global_rank,
                rampup_batch_size=None,
                global_batch_size=data_cfg.global_batch_size,
                micro_batch_size=data_cfg.micro_batch_size,
                data_parallel_size=parallel_state.get_data_parallel_world_size(),
            )

        return averaged_loss, averaged_metric

    # consistent with speech models
    @rank_zero_only
    def write_predictions_to_file(self, outputs, output_file_path_prefix, output_dir):
        os.makedirs(output_dir, exist_ok=True)
        for folder_name in ['speech_pred', 'speech_answer', 'speaker_contexts']:
            os.makedirs(os.path.join(output_dir, 'npy', folder_name), exist_ok=True)
        output_file_path = output_file_path_prefix + "_inputs_preds_labels.jsonl"
        output_file_path = os.path.join(output_dir, output_file_path)
        with open(output_file_path, "w") as f_json:
            assert (
                len(outputs['inputs']) == len(outputs['preds']) == len(outputs['labels']) == len(outputs['metadata'])
            )
            for i, p, l, m, speech_preds_transcribed, speech_answers_transcribed in zip(
                outputs['inputs'],
                outputs['preds'],
                outputs['labels'],
                outputs['metadata'],
                outputs['speech_preds_transcribed'],
                outputs['speech_answers_transcribed'],
            ):
                json_string = {
                    'input': i,
                    'pred_text': p,
                    'text': l,
                    'speech_preds_transcribed': speech_preds_transcribed,
                    'speech_answers_transcribed': speech_answers_transcribed,
                }
                for k, v in m.items():
                    if k not in json_string:
                        json_string[k] = v
                f_json.write(json.dumps(json_string) + '\n')

        logging.info(f'Predictions saved to {output_file_path}')

    def de_concat_multiproj_logits(self, logits):
        logits_list = []
        prev = 0
<<<<<<< HEAD
        # import pdb; pdb.set_trace()
        for i in self.model.proj_head_dims:
=======

        if self.cfg.get('megatron_amp_O2', False):
            base_model = self.model.module
        else:
            base_model = self.model

        for i in base_model.proj_head_dims:
>>>>>>> ffb5430f
            logits_list.append(logits[:, prev : prev + i])
            prev += i
        return logits_list

    def setup_metric(self, data_cfg):
        metric_name = "exact_string_match"
        if not hasattr(data_cfg, "metrics"):
            metrics = [(MetricStringToTorchMetric["exact_string_match"], "exact_string_match")]
        else:
            metrics = []
            for metric in data_cfg.metrics:
                if not hasattr(metric, "name"):
                    raise ValueError("Metric name is not provided in the metric config.")
                base_metric_name = metric.name.replace("asr-", "")
                if metric.name == "loss" or metric.name == "mos":
                    metrics.append((None, metric.name))
                    continue
                if base_metric_name not in MetricStringToTorchMetric:
                    raise KeyError(
                        f"{metric.name} is not supported. List of supported metrics: {MetricStringToTorchMetric.keys()}"
                    )
                if base_metric_name in self._metrics_require_string2category_map:
                    if metric.average is None:
                        raise ValueError(
                            f"{metric.name} requires specifying whether you want to compute a micro or macro average. Found None."
                        )
                if (
                    metric.get('labels_are_strings', False)
                    and base_metric_name in self._metrics_require_string2category_map
                ):
                    if metric.num_classes is None:
                        raise ValueError(
                            "Number of classes is not provided in the metric section within the data config. "
                            f"Please provide the number of classes in the data config to use the {metric.name} metric."
                        )
                    if metric.get('class_labels', None) is None or not isinstance(
                        metric.get('class_labels', None), ListConfig
                    ):
                        raise ValueError(
                            "Class labels are not provided properly in the metric section witnin the data config. "
                            f"Please provide the class labels as a list of strings in the data config to use the {metric.name} metric."
                        )
                    if len(metric.get('class_labels', None)) != metric.num_classes:
                        raise ValueError(
                            f"Number of class labels {len(metric.get('class_labels', None))} does not match `num_classes` : {metric.num_classes}"
                        )

                metric_cls = MetricStringToTorchMetric[base_metric_name]
                if base_metric_name not in TextMetricsSet:
                    metric_fn = metric_cls(**data_cfg.metric)
                else:
                    metric_fn = metric_cls()
                metrics.append((metric_fn, metric.name))
        return zip(*metrics)

    def __init__(self, cfg: DictConfig, trainer: Trainer):
        self.cfg = cfg
        self.additional_models = {}

        super().__init__(cfg, trainer)<|MERGE_RESOLUTION|>--- conflicted
+++ resolved
@@ -822,10 +822,6 @@
     def de_concat_multiproj_logits(self, logits):
         logits_list = []
         prev = 0
-<<<<<<< HEAD
-        # import pdb; pdb.set_trace()
-        for i in self.model.proj_head_dims:
-=======
 
         if self.cfg.get('megatron_amp_O2', False):
             base_model = self.model.module
@@ -833,7 +829,6 @@
             base_model = self.model
 
         for i in base_model.proj_head_dims:
->>>>>>> ffb5430f
             logits_list.append(logits[:, prev : prev + i])
             prev += i
         return logits_list
